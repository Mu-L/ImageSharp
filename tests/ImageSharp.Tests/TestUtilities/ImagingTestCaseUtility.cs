﻿// <copyright file="ImagingTestCaseUtility.cs" company="James Jackson-South">
// Copyright (c) James Jackson-South and contributors.
// Licensed under the Apache License, Version 2.0.
// </copyright>

namespace ImageSharp.Tests
{
    using System;
    using System.Collections.Generic;
    using System.IO;
    using System.Linq;
    using System.Reflection;

    using ImageSharp.Formats;
    using ImageSharp.PixelFormats;

    /// <summary>
    /// Utility class to provide information about the test image & the test case for the test code,
    /// and help managing IO.
    /// </summary>
    public class ImagingTestCaseUtility : TestBase
    {
        /// <summary>
        /// Name of the TPixel in the owner <see cref="TestImageProvider{TPixel}"/>
        /// </summary>
        public string PixelTypeName { get; set; } = string.Empty;

        /// <summary>
        /// The name of the file which is provided by <see cref="TestImageProvider{TPixel}"/>
        /// Or a short string describing the image in the case of a non-file based image provider.
        /// </summary>
        public string SourceFileOrDescription { get; set; } = string.Empty;

        /// <summary>
        /// By default this is the name of the test class, but it's possible to change it
        /// </summary>
        public string TestGroupName { get; set; } = string.Empty;

        /// <summary>
        /// The name of the test case (by default)
        /// </summary>
        public string TestName { get; set; } = string.Empty;

        
        private string GetTestOutputFileNameImpl(string extension, string tag)
        {
            string fn = string.Empty;

            if (string.IsNullOrWhiteSpace(extension))
            {
                extension = null;
            }

            fn = Path.GetFileNameWithoutExtension(this.SourceFileOrDescription);

            if (string.IsNullOrWhiteSpace(extension))
            {
                extension = Path.GetExtension(this.SourceFileOrDescription);
            }

            if (string.IsNullOrWhiteSpace(extension))
            {
                extension = ".bmp";
            }

            if (extension[0] != '.')
            {
                extension = '.' + extension;
            }

            if (fn != string.Empty) fn = '_' + fn;

            string pixName = this.PixelTypeName;
            if (pixName != string.Empty)
            {
                pixName = '_' + pixName;
            }

            tag = tag ?? string.Empty;
            if (tag != string.Empty)
            {
                tag = '_' + tag;
            }


            return $"{this.GetTestOutputDir()}/{this.TestName}{pixName}{fn}{tag}{extension}";
        }

        /// <summary>
        /// Gets the recommended file name for the output of the test
        /// </summary>
        /// <param name="extension">The required extension</param>
        /// <param name="settings">The settings modifying the output path</param>
        /// <returns>The file test name</returns>
        public string GetTestOutputFileName(string extension = null, object settings = null)
        {
            string tag = null;
            string s = settings as string;

            if (s != null)
            {
                tag = s;
            }
            else if (settings != null)
            {
                Type type = settings.GetType();
                TypeInfo info = type.GetTypeInfo();
                if (info.IsPrimitive || info.IsEnum || type == typeof(decimal))
                {
                    tag = settings.ToString();
                }
                else
                {
                    IEnumerable<PropertyInfo> properties = settings.GetType().GetRuntimeProperties();

                    tag = string.Join("_", properties.ToDictionary(x => x.Name, x => x.GetValue(settings)).Select(x => $"{x.Key}-{x.Value}"));
                }
            }
            return this.GetTestOutputFileNameImpl(extension, tag);
        }


        /// <summary>
        /// Encodes image by the format matching the required extension, than saves it to the recommended output file.
        /// </summary>
        /// <typeparam name="TPixel">The pixel format of the image</typeparam>
        /// <param name="image">The image instance</param>
        /// <param name="extension">The requested extension</param>
        /// <param name="encoder">Optional encoder</param>
        /// <param name="options">Optional encoder options</param>
<<<<<<< HEAD
        public void SaveTestOutputFile<TPixel>(
            Image<TPixel> image,
            string extension = null,
            IImageEncoder encoder = null,
            IEncoderOptions options = null,
            object settings = null)
            where TPixel : struct, IPixel<TPixel>
        {
            string path = this.GetTestOutputFileName(extension: extension, settings: settings);
            string extension1 = Path.GetExtension(path);
            IImageFormat format = GetImageFormatByExtension(extension1);

            encoder = encoder ?? format.Encoder;
=======
        public void SaveTestOutputFile<TPixel>(Image<TPixel> image, string extension = null, IImageEncoder encoder = null, string tag = null)
            where TPixel : struct, IPixel<TPixel>
        {
            string path = this.GetTestOutputFileName(extension: extension, tag:tag);
            extension = Path.GetExtension(path);
            encoder = encoder ?? GetImageFormatByExtension(extension);
>>>>>>> 8b9c0af3

            
            using (FileStream stream = File.OpenWrite(path))
            {
                image.Save(stream, encoder);
            }
        }

        internal string GetReferenceOutputFileName(string extension = null, object settings = null) 
            => this.GetTestOutputFileName(extension, settings).Replace("TestOutput", "ReferenceOutput");

        internal void Init(string typeName, string methodName)
        {
            this.TestGroupName = typeName;
            this.TestName = methodName;
        }

        internal void Init(MethodInfo method)
        {
            this.Init(method.DeclaringType.Name, method.Name);
        }

        private static IImageEncoder GetImageFormatByExtension(string extension)
        {
            extension = extension?.TrimStart('.');
            var format = Configuration.Default.FindFormatByFileExtensions(extension);
            return Configuration.Default.FindEncoder(format);
        }

        private string GetTestOutputDir()
        {
            string testGroupName = Path.GetFileNameWithoutExtension(this.TestGroupName);
            return CreateOutputDirectory(testGroupName);
        }
    }
}<|MERGE_RESOLUTION|>--- conflicted
+++ resolved
@@ -128,7 +128,6 @@
         /// <param name="extension">The requested extension</param>
         /// <param name="encoder">Optional encoder</param>
         /// <param name="options">Optional encoder options</param>
-<<<<<<< HEAD
         public void SaveTestOutputFile<TPixel>(
             Image<TPixel> image,
             string extension = null,
@@ -139,17 +138,8 @@
         {
             string path = this.GetTestOutputFileName(extension: extension, settings: settings);
             string extension1 = Path.GetExtension(path);
+            encoder = encoder ?? GetImageFormatByExtension(extension);
             IImageFormat format = GetImageFormatByExtension(extension1);
-
-            encoder = encoder ?? format.Encoder;
-=======
-        public void SaveTestOutputFile<TPixel>(Image<TPixel> image, string extension = null, IImageEncoder encoder = null, string tag = null)
-            where TPixel : struct, IPixel<TPixel>
-        {
-            string path = this.GetTestOutputFileName(extension: extension, tag:tag);
-            extension = Path.GetExtension(path);
-            encoder = encoder ?? GetImageFormatByExtension(extension);
->>>>>>> 8b9c0af3
 
             
             using (FileStream stream = File.OpenWrite(path))
