--- conflicted
+++ resolved
@@ -319,10 +319,7 @@
             public const string Issue2564 = "Jpg/issues/issue-2564.jpg";
             public const string HangBadScan = "Jpg/issues/Hang_C438A851.jpg";
             public const string Issue2517 = "Jpg/issues/issue2517-bad-d7.jpg";
-<<<<<<< HEAD
             public const string Issue2067_CommentMarker = "Jpg/issues/issue-2067-comment.jpg";
-=======
->>>>>>> da5f09a4
             public const string Issue2638 = "Jpg/issues/Issue2638.jpg";
 
             public static class Fuzz
