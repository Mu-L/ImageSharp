--- conflicted
+++ resolved
@@ -201,13 +201,11 @@
             public const string Bit16 = "Bmp/test16.bmp";
             public const string Bit16Inverted = "Bmp/test16-inverted.bmp";
             public const string Bit32Rgb = "Bmp/rgb32.bmp";
-<<<<<<< HEAD
+            
             // Note: This format can be called OS/2 BMPv1, or Windows BMPv2
             public const string WinBmpv2 = "Bmp/pal8os2v1_winv2.bmp";
             public const string Bit8Palette4 = "Bmp/pal8-0.bmp";
-=======
             public const string Os2v2Short = "Bmp/pal8os2v2-16.bmp";
->>>>>>> 728802c6
 
             public static readonly string[] All
             = {
