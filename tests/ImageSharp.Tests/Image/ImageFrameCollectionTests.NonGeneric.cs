--- conflicted
+++ resolved
@@ -278,12 +278,8 @@
             where TPixel : unmanaged, IPixel<TPixel>
         {
             using Image source = provider.GetImage();
-<<<<<<< HEAD
             using Image<TPixel> dest = new(source.Configuration, source.Width, source.Height);
-=======
-            using Image<TPixel> dest = new(source.GetConfiguration(), source.Width, source.Height);
-
->>>>>>> 63d1d2c1
+            
             // Giphy.gif has 5 frames
             ImportFrameAs<Bgra32>(source.Frames, dest.Frames, 0);
             ImportFrameAs<Argb32>(source.Frames, dest.Frames, 1);
