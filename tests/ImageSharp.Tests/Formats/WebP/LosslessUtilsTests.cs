// Copyright (c) Six Labors.
// Licensed under the Apache License, Version 2.0.

using SixLabors.ImageSharp.Formats.Webp.Lossless;
using SixLabors.ImageSharp.Tests.TestUtilities;
using Xunit;

namespace SixLabors.ImageSharp.Tests.Formats.Webp
{
    [Trait("Format", "Webp")]
    public class LosslessUtilsTests
    {
        private static void RunCombinedShannonEntropyTest()
        {
            int[] x = { 3, 5, 2, 5, 3, 1, 2, 2, 3, 3, 1, 2, 1, 2, 1, 1, 0, 0, 0, 1, 1, 2, 0, 0, 0, 0, 0, 0, 0, 0, 0, 0, 0, 0, 0, 0, 0, 0, 0, 0, 0, 0, 0, 0, 0, 0, 0, 0, 0, 0, 0, 0, 0, 0, 0, 0, 0, 0, 0, 0, 0, 0, 0, 0, 0, 0, 0, 0, 0, 0, 0, 0, 0, 0, 0, 0, 0, 0, 0, 0, 0, 0, 0, 0, 0, 0, 0, 0, 0, 0, 0, 0, 0, 0, 0, 0, 0, 0, 0, 0, 0, 0, 0, 0, 0, 0, 0, 0, 0, 0, 0, 0, 0, 0, 0, 0, 0, 0, 0, 0, 0, 0, 0, 0, 0, 0, 0, 0, 0, 0, 0, 0, 0, 0, 0, 0, 0, 0, 0, 0, 0, 0, 0, 0, 0, 0, 0, 0, 0, 0, 0, 0, 0, 0, 0, 0, 0, 0, 0, 0, 0, 0, 0, 0, 0, 0, 0, 0, 0, 0, 0, 0, 0, 0, 0, 0, 0, 0, 0, 0, 0, 0, 0, 0, 0, 0, 0, 0, 0, 0, 0, 0, 0, 0, 0, 0, 0, 0, 0, 0, 0, 0, 0, 0, 0, 0, 0, 0, 0, 0, 0, 0, 0, 0, 0, 0, 0, 0, 0, 0, 0, 0, 0, 0, 0, 0, 0, 0, 0, 0, 0, 0, 0, 0, 0, 0, 0, 0, 1, 0, 2, 0, 1, 1, 0, 0, 2, 1, 1, 0, 3, 1, 2, 3, 2, 3 };
            int[] y = { 11, 12, 8, 3, 4, 1, 1, 0, 0, 0, 0, 0, 0, 0, 0, 0, 0, 0, 0, 0, 0, 0, 0, 0, 0, 0, 0, 0, 0, 0, 0, 0, 0, 0, 0, 0, 0, 0, 0, 0, 0, 0, 0, 0, 0, 0, 0, 0, 0, 0, 0, 0, 0, 0, 0, 0, 0, 0, 0, 0, 0, 0, 0, 0, 0, 0, 0, 0, 0, 0, 0, 0, 0, 0, 0, 0, 0, 0, 0, 0, 0, 0, 0, 0, 0, 0, 0, 0, 0, 0, 0, 1, 0, 0, 0, 0, 0, 0, 0, 0, 0, 0, 0, 0, 0, 0, 0, 0, 0, 0, 0, 0, 0, 0, 0, 0, 0, 0, 0, 0, 0, 0, 0, 0, 0, 0, 0, 0, 0, 0, 0, 0, 0, 0, 0, 0, 0, 0, 0, 0, 0, 0, 0, 0, 0, 0, 0, 0, 0, 0, 0, 0, 0, 0, 0, 0, 0, 0, 0, 0, 0, 0, 0, 0, 0, 0, 0, 0, 0, 0, 0, 0, 0, 0, 0, 0, 0, 0, 0, 0, 0, 0, 0, 0, 0, 0, 0, 0, 0, 0, 0, 0, 0, 0, 0, 0, 0, 0, 0, 0, 0, 0, 0, 0, 0, 0, 0, 0, 0, 0, 0, 0, 0, 0, 0, 0, 0, 0, 0, 0, 0, 0, 0, 0, 0, 0, 0, 0, 0, 0, 0, 0, 0, 0, 0, 0, 0, 0, 0, 0, 0, 0, 0, 0, 0, 0, 1, 0, 2, 2, 1, 1, 2, 4, 6, 4 };
            float expected = 884.7585f;

            float actual = LosslessUtils.CombinedShannonEntropy(x, y);

            Assert.Equal(expected, actual, 5);
        }

        private static void RunSubtractGreenTest()
        {
            uint[] pixelData =
            {
                4293035898, 4293101432, 4292903793, 4292838511, 4292837995, 4292771950, 4292903791, 4293299316,
                4293563769, 4293629303, 4293363312, 4291913575, 4289282905, 4288692313, 4289349210, 4289809240,
                4289743703, 4289874775, 4289940567, 4289743701, 4290137943, 4290860378, 4291058267, 4291386715,
                4291583836, 4291715937, 4291585379, 4291650657, 4291650143, 4291584863, 4291716451, 4291847521,
                4291913571, 4292044130, 4291978850, 4291847521, 4291847524, 4291847779, 4291913571, 4291848293,
                4291651689, 4291585895, 4291519584, 4291715936, 4291520355, 4291650658, 4291847263, 4291913313,
                4291847777, 4291781731, 4291783015
            };

            uint[] expectedOutput =
            {
                4284188659, 4284254193, 4284318702, 4284187883, 4284318441, 4284383470, 4284318700, 4284124392,
                4283799012, 4283864546, 4284581610, 4285163264, 4284891926, 4284497945, 4284761620, 4284893965,
                4284828428, 4284959500, 4284959755, 4284828426, 4284960520, 4285289733, 4285159937, 4285292030,
                4285358077, 4285228030, 4284966398, 4285097213, 4285227773, 4285096956, 4285097470, 4285228540,
                4285163516, 4285425149, 4285294332, 4285228540, 4285228543, 4285163261, 4285163516, 4285032701,
                4284835841, 4284835584, 4284966140, 4285228029, 4284770300, 4285097214, 4285293819, 4285228795,
                4285163259, 4285228287, 4284901886
            };

            LosslessUtils.SubtractGreenFromBlueAndRed(pixelData);

            Assert.Equal(expectedOutput, pixelData);
        }

        private static void RunAddGreenToBlueAndRedTest()
        {
            uint[] pixelData =
            {
                4284188659, 4284254193, 4284318702, 4284187883, 4284318441, 4284383470, 4284318700, 4284124392,
                4283799012, 4283864546, 4284581610, 4285163264, 4284891926, 4284497945, 4284761620, 4284893965,
                4284828428, 4284959500, 4284959755, 4284828426, 4284960520, 4285289733, 4285159937, 4285292030,
                4285358077, 4285228030, 4284966398, 4285097213, 4285227773, 4285096956, 4285097470, 4285228540,
                4285163516, 4285425149, 4285294332, 4285228540, 4285228543, 4285163261, 4285163516, 4285032701,
                4284835841, 4284835584, 4284966140, 4285228029, 4284770300, 4285097214, 4285293819, 4285228795,
                4285163259, 4285228287, 4284901886
            };

            uint[] expectedOutput =
            {
                4293035898, 4293101432, 4292903793, 4292838511, 4292837995, 4292771950, 4292903791, 4293299316,
                4293563769, 4293629303, 4293363312, 4291913575, 4289282905, 4288692313, 4289349210, 4289809240,
                4289743703, 4289874775, 4289940567, 4289743701, 4290137943, 4290860378, 4291058267, 4291386715,
                4291583836, 4291715937, 4291585379, 4291650657, 4291650143, 4291584863, 4291716451, 4291847521,
                4291913571, 4292044130, 4291978850, 4291847521, 4291847524, 4291847779, 4291913571, 4291848293,
                4291651689, 4291585895, 4291519584, 4291715936, 4291520355, 4291650658, 4291847263, 4291913313,
                4291847777, 4291781731, 4291783015
            };

            LosslessUtils.AddGreenToBlueAndRed(pixelData);

            Assert.Equal(expectedOutput, pixelData);
        }

        private static void RunTransformColorTest()
        {
            uint[] pixelData =
            {
                5998579, 65790, 130301, 16646653, 196350, 130565, 16712702, 16583164, 16452092, 65790, 782600,
                647446, 16571414, 16448771, 263931, 132601, 16711935, 131072, 511, 16711679, 132350, 329469,
                16647676, 132093, 66303, 16647169, 16515584, 196607, 196096, 16646655, 514, 131326, 16712192,
                327169, 16646655, 16776960, 3, 16712190, 511, 16646401, 16580612, 65535, 196092, 327425, 16319743,
                392450, 196861, 16712192, 16711680, 130564, 16451071
            };

            var m = new Vp8LMultipliers()
            {
                GreenToBlue = 240,
                GreenToRed = 232,
                RedToBlue = 0
            };

            uint[] expectedOutput =
            {
                100279, 65790, 16710907, 16712190, 130813, 65028, 131840, 264449, 133377, 65790, 61697, 15917319,
                14801924, 16317698, 591614, 394748, 16711935, 131072, 65792, 16711679, 328704, 656896, 132607,
                328703, 197120, 66563, 16646657, 196607, 130815, 16711936, 131587, 131326, 66049, 261632, 16711936,
                16776960, 3, 511, 65792, 16711938, 16580612, 65535, 65019, 327425, 16516097, 261377, 196861, 66049,
                16711680, 65027, 16712962
            };

            LosslessUtils.TransformColor(m, pixelData, pixelData.Length);

            Assert.Equal(expectedOutput, pixelData);
        }

        private static void RunTransformColorInverseTest()
        {
            uint[] pixelData =
            {
                100279, 65790, 16710907, 16712190, 130813, 65028, 131840, 264449, 133377, 65790, 61697, 15917319,
                14801924, 16317698, 591614, 394748, 16711935, 131072, 65792, 16711679, 328704, 656896, 132607,
                328703, 197120, 66563, 16646657, 196607, 130815, 16711936, 131587, 131326, 66049, 261632, 16711936,
                16776960, 3, 511, 65792, 16711938, 16580612, 65535, 65019, 327425, 16516097, 261377, 196861, 66049,
                16711680, 65027, 16712962
            };

            var m = new Vp8LMultipliers()
            {
                GreenToBlue = 240,
                GreenToRed = 232,
                RedToBlue = 0
            };

            uint[] expectedOutput =
            {
                5998579, 65790, 130301, 16646653, 196350, 130565, 16712702, 16583164, 16452092, 65790, 782600,
                647446, 16571414, 16448771, 263931, 132601, 16711935, 131072, 511, 16711679, 132350, 329469,
                16647676, 132093, 66303, 16647169, 16515584, 196607, 196096, 16646655, 514, 131326, 16712192,
                327169, 16646655, 16776960, 3, 16712190, 511, 16646401, 16580612, 65535, 196092, 327425, 16319743,
                392450, 196861, 16712192, 16711680, 130564, 16451071
            };

            LosslessUtils.TransformColorInverse(m, pixelData);

            Assert.Equal(expectedOutput, pixelData);
        }

        private static void RunPredictor11Test()
        {
            // arrange
            uint[] topData = { 4278258949, 4278258949 };
            uint left = 4294839812;
            short[] scratch = new short[8];
            uint expectedResult = 4294839812;

            // act
            unsafe
            {
                fixed (uint* top = &topData[1])
                {
                    uint actual = LosslessUtils.Predictor11(left, top, scratch);

                    // assert
                    Assert.Equal(expectedResult, actual);
                }
            }
        }

        private static void RunPredictor12Test()
        {
            // arrange
            uint[] topData = { 4294844413, 4294779388 };
            uint left = 4294844413;
            uint expectedResult = 4294779388;

            // act
            unsafe
            {
                fixed (uint* top = &topData[1])
                {
                    uint actual = LosslessUtils.Predictor12(left, top);

                    // assert
                    Assert.Equal(expectedResult, actual);
                }
            }
        }

        private static void RunPredictor13Test()
        {
            // arrange
            uint[] topData = { 4278193922, 4278193666 };
            uint left = 4278193410;
            uint expectedResult = 4278193154;

            // act
            unsafe
            {
                fixed (uint* top = &topData[1])
                {
                    uint actual = LosslessUtils.Predictor13(left, top);

                    // assert
                    Assert.Equal(expectedResult, actual);
                }
            }
        }

        [Fact]
        public void CombinedShannonEntropy_Works() => RunCombinedShannonEntropyTest();

        [Fact]
        public void Predictor11_Works() => RunPredictor11Test();

        [Fact]
        public void Predictor12_Works() => RunPredictor12Test();

        [Fact]
        public void Predictor13_Works() => RunPredictor13Test();

        [Fact]
        public void SubtractGreen_Works() => RunSubtractGreenTest();

        [Fact]
        public void AddGreenToBlueAndRed_Works() => RunAddGreenToBlueAndRedTest();

        [Fact]
        public void TransformColor_Works() => RunTransformColorTest();

        [Fact]
        public void TransformColorInverse_Works() => RunTransformColorInverseTest();

#if SUPPORTS_RUNTIME_INTRINSICS
<<<<<<< HEAD

=======
>>>>>>> ee83e991
        [Fact]
        public void CombinedShannonEntropy_WithHardwareIntrinsics_Works() => FeatureTestRunner.RunWithHwIntrinsicsFeature(RunCombinedShannonEntropyTest, HwIntrinsics.AllowAll);

        [Fact]
        public void CombinedShannonEntropy_WithoutAVX2_Works() => FeatureTestRunner.RunWithHwIntrinsicsFeature(RunCombinedShannonEntropyTest, HwIntrinsics.DisableAVX2);

        [Fact]
        public void Predictor11_WithHardwareIntrinsics_Works() => FeatureTestRunner.RunWithHwIntrinsicsFeature(RunPredictor11Test, HwIntrinsics.AllowAll);

        [Fact]
        public void Predictor11_WithoutSSE2_Works() => FeatureTestRunner.RunWithHwIntrinsicsFeature(RunPredictor11Test, HwIntrinsics.DisableSSE2);

        [Fact]
        public void Predictor12_WithHardwareIntrinsics_Works() => FeatureTestRunner.RunWithHwIntrinsicsFeature(RunPredictor12Test, HwIntrinsics.AllowAll);

        [Fact]
        public void Predictor12_WithoutSSE2_Works() => FeatureTestRunner.RunWithHwIntrinsicsFeature(RunPredictor12Test, HwIntrinsics.DisableSSE2);

        [Fact]
        public void Predictor13_WithHardwareIntrinsics_Works() => FeatureTestRunner.RunWithHwIntrinsicsFeature(RunPredictor13Test, HwIntrinsics.AllowAll);

        [Fact]
        public void Predictor13_WithoutSSE2_Works() => FeatureTestRunner.RunWithHwIntrinsicsFeature(RunPredictor13Test, HwIntrinsics.DisableSSE2);

        [Fact]
        public void SubtractGreen_WithHardwareIntrinsics_Works() => FeatureTestRunner.RunWithHwIntrinsicsFeature(RunSubtractGreenTest, HwIntrinsics.AllowAll);

        [Fact]
        public void SubtractGreen_WithoutAVX2_Works() => FeatureTestRunner.RunWithHwIntrinsicsFeature(RunSubtractGreenTest, HwIntrinsics.DisableAVX2);

        [Fact]
        public void SubtractGreen_WithoutAvxOrSSSE3_Works() => FeatureTestRunner.RunWithHwIntrinsicsFeature(RunSubtractGreenTest, HwIntrinsics.DisableAVX2 | HwIntrinsics.DisableSSSE3);

        [Fact]
        public void AddGreenToBlueAndRed_WithHardwareIntrinsics_Works() => FeatureTestRunner.RunWithHwIntrinsicsFeature(RunAddGreenToBlueAndRedTest, HwIntrinsics.AllowAll);

        [Fact]
        public void AddGreenToBlueAndRed_WithoutAVX2_Works() => FeatureTestRunner.RunWithHwIntrinsicsFeature(RunAddGreenToBlueAndRedTest, HwIntrinsics.DisableAVX2);

        [Fact]
        public void AddGreenToBlueAndRed_WithoutAVX2OrSSSE3_Works() => FeatureTestRunner.RunWithHwIntrinsicsFeature(RunAddGreenToBlueAndRedTest, HwIntrinsics.DisableAVX2 | HwIntrinsics.DisableSSE2 | HwIntrinsics.DisableSSSE3);

        [Fact]
        public void TransformColor_WithHardwareIntrinsics_Works() => FeatureTestRunner.RunWithHwIntrinsicsFeature(RunTransformColorTest, HwIntrinsics.AllowAll);

        [Fact]
        public void TransformColor_WithoutSSE2_Works() => FeatureTestRunner.RunWithHwIntrinsicsFeature(RunTransformColorTest, HwIntrinsics.DisableSSE2);

        [Fact]
        public void TransformColor_WithoutAVX2_Works() => FeatureTestRunner.RunWithHwIntrinsicsFeature(RunTransformColorTest, HwIntrinsics.DisableAVX2);

        [Fact]
        public void TransformColorInverse_WithHardwareIntrinsics_Works() => FeatureTestRunner.RunWithHwIntrinsicsFeature(RunTransformColorInverseTest, HwIntrinsics.AllowAll);

        [Fact]
        public void TransformColorInverse_WithoutSSE2_Works() => FeatureTestRunner.RunWithHwIntrinsicsFeature(RunTransformColorInverseTest, HwIntrinsics.DisableSSE2);

        [Fact]
        public void TransformColorInverse_WithoutAVX2_Works() => FeatureTestRunner.RunWithHwIntrinsicsFeature(RunTransformColorInverseTest, HwIntrinsics.DisableAVX2);
#endif
    }
}<|MERGE_RESOLUTION|>--- conflicted
+++ resolved
@@ -229,10 +229,6 @@
         public void TransformColorInverse_Works() => RunTransformColorInverseTest();
 
 #if SUPPORTS_RUNTIME_INTRINSICS
-<<<<<<< HEAD
-
-=======
->>>>>>> ee83e991
         [Fact]
         public void CombinedShannonEntropy_WithHardwareIntrinsics_Works() => FeatureTestRunner.RunWithHwIntrinsicsFeature(RunCombinedShannonEntropyTest, HwIntrinsics.AllowAll);
 
