// Copyright (c) Six Labors.
// Licensed under the Six Labors Split License.

using System.Reflection;
using SixLabors.ImageSharp.Formats;
using SixLabors.ImageSharp.Formats.Png;
using SixLabors.ImageSharp.PixelFormats;
using SixLabors.ImageSharp.Processing;
using SixLabors.ImageSharp.Processing.Processors.Quantization;

namespace SixLabors.ImageSharp.Tests.Formats;

public class GeneralFormatTests
{
    /// <summary>
    /// A collection made up of one file for each image format.
    /// </summary>
    public static readonly IEnumerable<string> DefaultFiles =
        new[]
        {
            TestImages.Bmp.Car,
            TestImages.Jpeg.Baseline.Calliphora,
            TestImages.Png.Splash,
            TestImages.Gif.Trans
        };

    /// <summary>
    /// The collection of image files to test against.
    /// </summary>
    protected static readonly List<TestFile> Files = new()
    {
        TestFile.Create(TestImages.Jpeg.Baseline.Calliphora),
        TestFile.Create(TestImages.Bmp.Car),
        TestFile.Create(TestImages.Png.Splash),
        TestFile.Create(TestImages.Gif.Rings),
    };

    [Theory]
    [WithFileCollection(nameof(DefaultFiles), PixelTypes.Rgba32)]
    public void ResolutionShouldChange<TPixel>(TestImageProvider<TPixel> provider)
        where TPixel : unmanaged, IPixel<TPixel>
    {
        using Image<TPixel> image = provider.GetImage();
        image.Metadata.VerticalResolution = 150;
        image.Metadata.HorizontalResolution = 150;
        image.DebugSave(provider);
    }

    [Fact]
    public void ChainedReadOriginIsRespectedForSeekableStreamsOnLoad()
    {
        using FileStream stream = File.OpenRead(TestFile.GetInputFileFullPath(TestImages.Png.Issue2259));
        using Image<Rgb24> i = Image.Load<Rgb24>(stream);
        long position1 = stream.Position;
        Assert.NotEqual(0, position1);

        using Image<Rgb24> j = Image.Load<Rgb24>(stream);
        long position2 = stream.Position;
        Assert.True(position2 > position1);

        Assert.NotEqual(i[5, 5], j[5, 5]);
    }

    [Fact]
    public void ChainedReadOnLoadNonSeekable_ThrowsUnknownImageFormatException()
    {
        using FileStream stream = File.OpenRead(TestFile.GetInputFileFullPath(TestImages.Png.Issue2259));
        using NonSeekableStream wrapper = new(stream);
        using Image<Rgb24> i = Image.Load<Rgb24>(wrapper);

        Assert.Equal(stream.Length, stream.Position);
        Assert.Throws<UnknownImageFormatException>(() => { using Image<Rgb24> j = Image.Load<Rgb24>(wrapper); });
    }

    [Fact]
    public async Task ChainedReadOriginIsRespectedForSeekableStreamsOnLoadAsync()
    {
        using FileStream stream = File.OpenRead(TestFile.GetInputFileFullPath(TestImages.Png.Issue2259));
        using Image<Rgb24> i = await Image.LoadAsync<Rgb24>(stream);
        long position1 = stream.Position;
        Assert.NotEqual(0, position1);

        using Image<Rgb24> j = await Image.LoadAsync<Rgb24>(stream);
        long position2 = stream.Position;
        Assert.True(position2 > position1);

        Assert.NotEqual(i[5, 5], j[5, 5]);
    }

    [Fact]
    public async Task ChainedReadOnLoadNonSeekable_ThrowsUnknownImageFormatException_Async()
    {
        using FileStream stream = File.OpenRead(TestFile.GetInputFileFullPath(TestImages.Png.Issue2259));
        using NonSeekableStream wrapper = new(stream);
        using Image<Rgb24> i = await Image.LoadAsync<Rgb24>(wrapper);

        Assert.Equal(stream.Length, stream.Position);
        await Assert.ThrowsAsync<UnknownImageFormatException>(async () => { using Image<Rgb24> j = await Image.LoadAsync<Rgb24>(wrapper); });
    }

    [Fact]
    public void ImageCanEncodeToString()
    {
        string path = TestEnvironment.CreateOutputDirectory("ToString");

        foreach (TestFile file in Files)
        {
            using Image<Rgba32> image = file.CreateRgba32Image();
            string filename = Path.Combine(path, $"{file.FileNameWithoutExtension}.txt");
            File.WriteAllText(filename, image.ToBase64String(PngFormat.Instance));
        }
    }

    [Fact]
    public void DecodeThenEncodeImageFromStreamShouldSucceed()
    {
        string path = TestEnvironment.CreateOutputDirectory("Encode");

        foreach (TestFile file in Files)
        {
            using Image<Rgba32> image = file.CreateRgba32Image();
            image.Save(Path.Combine(path, file.FileName));
        }
    }

    public static readonly TheoryData<string> QuantizerNames =
        new()
        {
            nameof(KnownQuantizers.Octree),
            nameof(KnownQuantizers.WebSafe),
            nameof(KnownQuantizers.Werner),
            nameof(KnownQuantizers.Wu)
        };

<<<<<<< HEAD
            foreach (TestFile file in Files)
            {
                using (Image<Rgba32> image = file.CreateRgba32Image())
                {
                    using (FileStream output = File.OpenWrite(Path.Combine(path, $"{file.FileNameWithoutExtension}.bmp")))
                    {
                        image.SaveAsBmp(output);
                    }

                    using (FileStream output = File.OpenWrite(Path.Combine(path, $"{file.FileNameWithoutExtension}.jpg")))
                    {
                        image.SaveAsJpeg(output);
                    }

                    using (FileStream output = File.OpenWrite(Path.Combine(path, $"{file.FileNameWithoutExtension}.pbm")))
                    {
                        image.SaveAsPbm(output);
                    }

                    using (FileStream output = File.OpenWrite(Path.Combine(path, $"{file.FileNameWithoutExtension}.png")))
                    {
                        image.SaveAsPng(output);
                    }

                    using (FileStream output = File.OpenWrite(Path.Combine(path, $"{file.FileNameWithoutExtension}.gif")))
                    {
                        image.SaveAsGif(output);
                    }

                    using (FileStream output = File.OpenWrite(Path.Combine(path, $"{file.FileNameWithoutExtension}.tga")))
                    {
                        image.SaveAsTga(output);
                    }

                    using (FileStream output = File.OpenWrite(Path.Combine(path, $"{file.FileNameWithoutExtension}.tiff")))
                    {
                        image.SaveAsTiff(output);
                    }

                    using (FileStream output = File.OpenWrite(Path.Combine(path, $"{file.FileNameWithoutExtension}.exr")))
                    {
                        image.SaveAsOpenExr(output);
                    }
                }
            }
=======
    [Theory]
    [WithFile(TestImages.Png.CalliphoraPartial, nameof(QuantizerNames), PixelTypes.Rgba32)]
    [WithFile(TestImages.Png.Bike, nameof(QuantizerNames), PixelTypes.Rgba32)]
    public void QuantizeImageShouldPreserveMaximumColorPrecision<TPixel>(TestImageProvider<TPixel> provider, string quantizerName)
        where TPixel : unmanaged, IPixel<TPixel>
    {
        IQuantizer quantizer = GetQuantizer(quantizerName);

        using (Image<TPixel> image = provider.GetImage())
        {
            image.DebugSave(provider, new PngEncoder { ColorType = PngColorType.Palette, Quantizer = quantizer }, testOutputDetails: quantizerName);
>>>>>>> db491349
        }

        provider.Configuration.MemoryAllocator.ReleaseRetainedResources();
    }

    private static IQuantizer GetQuantizer(string name)
    {
        PropertyInfo property = typeof(KnownQuantizers).GetTypeInfo().GetProperty(name);
        return (IQuantizer)property.GetMethod.Invoke(null, Array.Empty<object>());
    }

    [Fact]
    public void ImageCanConvertFormat()
    {
        string path = TestEnvironment.CreateOutputDirectory("Format");

        foreach (TestFile file in Files)
        {
            using Image<Rgba32> image = file.CreateRgba32Image();
            using (FileStream output = File.OpenWrite(Path.Combine(path, $"{file.FileNameWithoutExtension}.bmp")))
            {
                image.SaveAsBmp(output);
            }

            using (FileStream output = File.OpenWrite(Path.Combine(path, $"{file.FileNameWithoutExtension}.jpg")))
            {
                image.SaveAsJpeg(output);
            }

<<<<<<< HEAD
        [Theory]
        [InlineData(10, 10, "pbm")]
        [InlineData(100, 100, "pbm")]
        [InlineData(100, 10, "pbm")]
        [InlineData(10, 100, "pbm")]
        [InlineData(10, 10, "png")]
        [InlineData(100, 100, "png")]
        [InlineData(100, 10, "png")]
        [InlineData(10, 100, "png")]
        [InlineData(10, 10, "gif")]
        [InlineData(100, 100, "gif")]
        [InlineData(100, 10, "gif")]
        [InlineData(10, 100, "gif")]
        [InlineData(10, 10, "bmp")]
        [InlineData(100, 100, "bmp")]
        [InlineData(100, 10, "bmp")]
        [InlineData(10, 100, "bmp")]
        [InlineData(10, 10, "jpg")]
        [InlineData(100, 100, "jpg")]
        [InlineData(100, 10, "jpg")]
        [InlineData(10, 100, "jpg")]
        [InlineData(100, 100, "tga")]
        [InlineData(100, 10, "tga")]
        [InlineData(10, 100, "tga")]
        [InlineData(100, 100, "tiff")]
        [InlineData(100, 10, "tiff")]
        [InlineData(10, 100, "tiff")]
        [InlineData(100, 100, "exr")]
        [InlineData(100, 10, "exr")]
        [InlineData(10, 100, "exr")]

        public void CanIdentifyImageLoadedFromBytes(int width, int height, string extension)
        {
            using (var image = Image.LoadPixelData(new Rgba32[width * height], width, height))
=======
            using (FileStream output = File.OpenWrite(Path.Combine(path, $"{file.FileNameWithoutExtension}.pbm")))
>>>>>>> db491349
            {
                image.SaveAsPbm(output);
            }

            using (FileStream output = File.OpenWrite(Path.Combine(path, $"{file.FileNameWithoutExtension}.png")))
            {
                image.SaveAsPng(output);
            }

            using (FileStream output = File.OpenWrite(Path.Combine(path, $"{file.FileNameWithoutExtension}.gif")))
            {
                image.SaveAsGif(output);
            }

            using (FileStream output = File.OpenWrite(Path.Combine(path, $"{file.FileNameWithoutExtension}.tga")))
            {
                image.SaveAsTga(output);
            }

            using (FileStream output = File.OpenWrite(Path.Combine(path, $"{file.FileNameWithoutExtension}.tiff")))
            {
                image.SaveAsTiff(output);
            }
        }
    }

    [Fact]
    public void ImageShouldPreservePixelByteOrderWhenSerialized()
    {
        string path = TestEnvironment.CreateOutputDirectory("Serialized");

        foreach (TestFile file in Files)
        {
            byte[] serialized;
            using (Image image = Image.Load(file.Bytes))
            using (MemoryStream memoryStream = new())
            {
                image.Save(memoryStream, image.Metadata.DecodedImageFormat);
                memoryStream.Flush();
                serialized = memoryStream.ToArray();
            }

            using Image<Rgba32> image2 = Image.Load<Rgba32>(serialized);
            image2.Save($"{path}{Path.DirectorySeparatorChar}{file.FileName}");
        }
    }

    [Theory]
    [InlineData(10, 10, "pbm")]
    [InlineData(100, 100, "pbm")]
    [InlineData(100, 10, "pbm")]
    [InlineData(10, 100, "pbm")]
    [InlineData(10, 10, "png")]
    [InlineData(100, 100, "png")]
    [InlineData(100, 10, "png")]
    [InlineData(10, 100, "png")]
    [InlineData(10, 10, "gif")]
    [InlineData(100, 100, "gif")]
    [InlineData(100, 10, "gif")]
    [InlineData(10, 100, "gif")]
    [InlineData(10, 10, "bmp")]
    [InlineData(100, 100, "bmp")]
    [InlineData(100, 10, "bmp")]
    [InlineData(10, 100, "bmp")]
    [InlineData(10, 10, "jpg")]
    [InlineData(100, 100, "jpg")]
    [InlineData(100, 10, "jpg")]
    [InlineData(10, 100, "jpg")]
    [InlineData(100, 100, "tga")]
    [InlineData(100, 10, "tga")]
    [InlineData(10, 100, "tga")]
    [InlineData(100, 100, "tiff")]
    [InlineData(100, 10, "tiff")]
    [InlineData(10, 100, "tiff")]

    public void CanIdentifyImageLoadedFromBytes(int width, int height, string extension)
    {
        using Image<Rgba32> image = Image.LoadPixelData<Rgba32>(new Rgba32[width * height], width, height);
        using MemoryStream memoryStream = new();
        IImageFormat format = GetFormat(extension);
        image.Save(memoryStream, format);
        memoryStream.Position = 0;

        ImageInfo imageInfo = Image.Identify(memoryStream);

        Assert.Equal(imageInfo.Width, width);
        Assert.Equal(imageInfo.Height, height);
        Assert.Equal(format, imageInfo.Metadata.DecodedImageFormat);
    }

    [Fact]
    public void Identify_UnknownImageFormatException_WithInvalidStream()
    {
        byte[] invalid = new byte[10];

        using MemoryStream memoryStream = new(invalid);

        Assert.Throws<UnknownImageFormatException>(() => Image.Identify(invalid));
    }

    private static IImageFormat GetFormat(string format)
        => Configuration.Default.ImageFormats
        .FirstOrDefault(x => x.FileExtensions.Contains(format));
}<|MERGE_RESOLUTION|>--- conflicted
+++ resolved
@@ -132,53 +132,6 @@
             nameof(KnownQuantizers.Wu)
         };
 
-<<<<<<< HEAD
-            foreach (TestFile file in Files)
-            {
-                using (Image<Rgba32> image = file.CreateRgba32Image())
-                {
-                    using (FileStream output = File.OpenWrite(Path.Combine(path, $"{file.FileNameWithoutExtension}.bmp")))
-                    {
-                        image.SaveAsBmp(output);
-                    }
-
-                    using (FileStream output = File.OpenWrite(Path.Combine(path, $"{file.FileNameWithoutExtension}.jpg")))
-                    {
-                        image.SaveAsJpeg(output);
-                    }
-
-                    using (FileStream output = File.OpenWrite(Path.Combine(path, $"{file.FileNameWithoutExtension}.pbm")))
-                    {
-                        image.SaveAsPbm(output);
-                    }
-
-                    using (FileStream output = File.OpenWrite(Path.Combine(path, $"{file.FileNameWithoutExtension}.png")))
-                    {
-                        image.SaveAsPng(output);
-                    }
-
-                    using (FileStream output = File.OpenWrite(Path.Combine(path, $"{file.FileNameWithoutExtension}.gif")))
-                    {
-                        image.SaveAsGif(output);
-                    }
-
-                    using (FileStream output = File.OpenWrite(Path.Combine(path, $"{file.FileNameWithoutExtension}.tga")))
-                    {
-                        image.SaveAsTga(output);
-                    }
-
-                    using (FileStream output = File.OpenWrite(Path.Combine(path, $"{file.FileNameWithoutExtension}.tiff")))
-                    {
-                        image.SaveAsTiff(output);
-                    }
-
-                    using (FileStream output = File.OpenWrite(Path.Combine(path, $"{file.FileNameWithoutExtension}.exr")))
-                    {
-                        image.SaveAsOpenExr(output);
-                    }
-                }
-            }
-=======
     [Theory]
     [WithFile(TestImages.Png.CalliphoraPartial, nameof(QuantizerNames), PixelTypes.Rgba32)]
     [WithFile(TestImages.Png.Bike, nameof(QuantizerNames), PixelTypes.Rgba32)]
@@ -190,7 +143,6 @@
         using (Image<TPixel> image = provider.GetImage())
         {
             image.DebugSave(provider, new PngEncoder { ColorType = PngColorType.Palette, Quantizer = quantizer }, testOutputDetails: quantizerName);
->>>>>>> db491349
         }
 
         provider.Configuration.MemoryAllocator.ReleaseRetainedResources();
@@ -220,44 +172,7 @@
                 image.SaveAsJpeg(output);
             }
 
-<<<<<<< HEAD
-        [Theory]
-        [InlineData(10, 10, "pbm")]
-        [InlineData(100, 100, "pbm")]
-        [InlineData(100, 10, "pbm")]
-        [InlineData(10, 100, "pbm")]
-        [InlineData(10, 10, "png")]
-        [InlineData(100, 100, "png")]
-        [InlineData(100, 10, "png")]
-        [InlineData(10, 100, "png")]
-        [InlineData(10, 10, "gif")]
-        [InlineData(100, 100, "gif")]
-        [InlineData(100, 10, "gif")]
-        [InlineData(10, 100, "gif")]
-        [InlineData(10, 10, "bmp")]
-        [InlineData(100, 100, "bmp")]
-        [InlineData(100, 10, "bmp")]
-        [InlineData(10, 100, "bmp")]
-        [InlineData(10, 10, "jpg")]
-        [InlineData(100, 100, "jpg")]
-        [InlineData(100, 10, "jpg")]
-        [InlineData(10, 100, "jpg")]
-        [InlineData(100, 100, "tga")]
-        [InlineData(100, 10, "tga")]
-        [InlineData(10, 100, "tga")]
-        [InlineData(100, 100, "tiff")]
-        [InlineData(100, 10, "tiff")]
-        [InlineData(10, 100, "tiff")]
-        [InlineData(100, 100, "exr")]
-        [InlineData(100, 10, "exr")]
-        [InlineData(10, 100, "exr")]
-
-        public void CanIdentifyImageLoadedFromBytes(int width, int height, string extension)
-        {
-            using (var image = Image.LoadPixelData(new Rgba32[width * height], width, height))
-=======
             using (FileStream output = File.OpenWrite(Path.Combine(path, $"{file.FileNameWithoutExtension}.pbm")))
->>>>>>> db491349
             {
                 image.SaveAsPbm(output);
             }
