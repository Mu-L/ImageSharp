// Copyright (c) Six Labors.
// Licensed under the Apache License, Version 2.0.

using System;
using SixLabors.ImageSharp.Compression.Zlib;
using SixLabors.ImageSharp.Tests.TestUtilities;
using Xunit;
using SharpAdler32 = ICSharpCode.SharpZipLib.Checksum.Adler32;

namespace SixLabors.ImageSharp.Tests.Formats.Png
{
    [Trait("Format", "Png")]
    public class Adler32Tests
    {
        [Theory]
        [InlineData(0)]
        [InlineData(1)]
        [InlineData(2)]
        public void CalculateAdler_ReturnsCorrectWhenEmpty(uint input) => Assert.Equal(input, Adler32.Calculate(input, default));

        [Theory]
        [InlineData(0)]
        [InlineData(8)]
        [InlineData(215)]
        [InlineData(1024)]
        [InlineData(1024 + 15)]
        [InlineData(2034)]
        [InlineData(4096)]
        public void CalculateAdler_MatchesReference(int length) => CalculateAdlerAndCompareToReference(length);

        private static void CalculateAdlerAndCompareToReference(int length)
        {
            // arrange
            byte[] data = GetBuffer(length);
            var adler = new SharpAdler32();
            adler.Update(data);
            long expected = adler.Value;

            // act
            long actual = Adler32.Calculate(data);

            // assert
            Assert.Equal(expected, actual);
        }

        private static byte[] GetBuffer(int length)
        {
            byte[] data = new byte[length];
            new Random(1).NextBytes(data);

            return data;
        }

#if SUPPORTS_RUNTIME_INTRINSICS
        [Fact]
        public void RunCalculateAdlerTest_WithHardwareIntrinsics_Works() => FeatureTestRunner.RunWithHwIntrinsicsFeature(RunCalculateAdlerTest, HwIntrinsics.AllowAll);

        [Fact]
<<<<<<< HEAD
=======
        public void RunCalculateAdlerTest_WithAvxDisabled_Works() => FeatureTestRunner.RunWithHwIntrinsicsFeature(RunCalculateAdlerTest, HwIntrinsics.AllowAll | HwIntrinsics.DisableAVX2);

        [Fact]
>>>>>>> 47a759e7
        public void RunCalculateAdlerTest_WithoutHardwareIntrinsics_Works() => FeatureTestRunner.RunWithHwIntrinsicsFeature(RunCalculateAdlerTest, HwIntrinsics.DisableHWIntrinsic);

        private static void RunCalculateAdlerTest()
        {
            int[] testData = { 0, 8, 215, 1024, 1024 + 15, 2034, 4096 };
            for (int i = 0; i < testData.Length; i++)
            {
                CalculateAdlerAndCompareToReference(testData[i]);
            }
        }
#endif
    }
}<|MERGE_RESOLUTION|>--- conflicted
+++ resolved
@@ -56,12 +56,9 @@
         public void RunCalculateAdlerTest_WithHardwareIntrinsics_Works() => FeatureTestRunner.RunWithHwIntrinsicsFeature(RunCalculateAdlerTest, HwIntrinsics.AllowAll);
 
         [Fact]
-<<<<<<< HEAD
-=======
         public void RunCalculateAdlerTest_WithAvxDisabled_Works() => FeatureTestRunner.RunWithHwIntrinsicsFeature(RunCalculateAdlerTest, HwIntrinsics.AllowAll | HwIntrinsics.DisableAVX2);
 
         [Fact]
->>>>>>> 47a759e7
         public void RunCalculateAdlerTest_WithoutHardwareIntrinsics_Works() => FeatureTestRunner.RunWithHwIntrinsicsFeature(RunCalculateAdlerTest, HwIntrinsics.DisableHWIntrinsic);
 
         private static void RunCalculateAdlerTest()
