--- conflicted
+++ resolved
@@ -17,13 +17,6 @@
     {
         public static readonly string[] MultiframeTestImages = Multiframes;
 
-<<<<<<< HEAD
-=======
-        private static TiffDecoder TiffDecoder => new();
-
-        private static MagickReferenceDecoder ReferenceDecoder => new();
-
->>>>>>> 5e060ba7
         [Theory]
         [WithFile(RgbUncompressedTiled, PixelTypes.Rgba32)]
         [WithFile(MultiframeDifferentSize, PixelTypes.Rgba32)]
