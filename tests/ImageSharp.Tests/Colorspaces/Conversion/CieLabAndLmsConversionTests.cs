--- conflicted
+++ resolved
@@ -1,10 +1,5 @@
-<<<<<<< HEAD
 // Copyright (c) Six Labors.
 // Licensed under the Apache License, Version 2.0.
-=======
-﻿// Copyright (c) Six Labors.
-// Licensed under the Six Labors Split License.
->>>>>>> 5834c39c
 
 using SixLabors.ImageSharp.ColorSpaces;
 using SixLabors.ImageSharp.ColorSpaces.Conversion;
@@ -14,6 +9,7 @@
 /// <summary>
 /// Tests <see cref="CieLab"/>-<see cref="Lms"/> conversions.
 /// </summary>
+[Trait("Color", "Conversion")]
 public class CieLabAndLmsConversionTests
 {
     private static readonly ApproximateColorSpaceComparer ColorSpaceComparer = new ApproximateColorSpaceComparer(.0002F);
@@ -22,15 +18,10 @@
     /// <summary>
     /// Tests conversion from <see cref="Lms"/> to <see cref="CieLab"/>.
     /// </summary>
-<<<<<<< HEAD
-    [Trait("Color", "Conversion")]
-    public class CieLabAndLmsConversionTests
-=======
     [Theory]
     [InlineData(0, 0, 0, 0, 0, 0)]
     [InlineData(0.8303261, -0.5776886, 0.1133359, 36.05553, 275.6228, 10.01518)]
     public void Convert_Lms_to_CieLab(float l2, float m, float s, float l, float a, float b)
->>>>>>> 5834c39c
     {
         // Arrange
         var input = new Lms(l2, m, s);
