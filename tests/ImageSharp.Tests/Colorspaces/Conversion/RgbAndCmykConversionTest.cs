--- conflicted
+++ resolved
@@ -1,10 +1,5 @@
-<<<<<<< HEAD
 // Copyright (c) Six Labors.
 // Licensed under the Apache License, Version 2.0.
-=======
-﻿// Copyright (c) Six Labors.
-// Licensed under the Six Labors Split License.
->>>>>>> 5834c39c
 
 using SixLabors.ImageSharp.ColorSpaces;
 using SixLabors.ImageSharp.ColorSpaces.Conversion;
@@ -19,6 +14,7 @@
 /// <see href="http://www.colorhexa.com"/>
 /// <see href="http://www.rapidtables.com/convert/color/cmyk-to-rgb.htm"/>
 /// </remarks>
+[Trait("Color", "Conversion")]
 public class RgbAndCmykConversionTest
 {
     private static readonly ColorSpaceConverter Converter = new ColorSpaceConverter();
@@ -27,21 +23,11 @@
     /// <summary>
     /// Tests conversion from <see cref="Cmyk"/> to <see cref="Rgb"/>.
     /// </summary>
-<<<<<<< HEAD
-    /// <remarks>
-    /// Test data generated using:
-    /// <see href="http://www.colorhexa.com"/>
-    /// <see href="http://www.rapidtables.com/convert/color/cmyk-to-rgb.htm"/>
-    /// </remarks>
-    [Trait("Color", "Conversion")]
-    public class RgbAndCmykConversionTest
-=======
     [Theory]
     [InlineData(1, 1, 1, 1, 0, 0, 0)]
     [InlineData(0, 0, 0, 0, 1, 1, 1)]
     [InlineData(0, 0.84, 0.037, 0.365, 0.635, 0.1016, 0.6115)]
     public void Convert_Cmyk_To_Rgb(float c, float m, float y, float k, float r, float g, float b)
->>>>>>> 5834c39c
     {
         // Arrange
         var input = new Cmyk(c, m, y, k);
