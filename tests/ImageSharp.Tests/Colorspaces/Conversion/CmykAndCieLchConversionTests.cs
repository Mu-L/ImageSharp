--- conflicted
+++ resolved
@@ -1,10 +1,5 @@
-<<<<<<< HEAD
 // Copyright (c) Six Labors.
 // Licensed under the Apache License, Version 2.0.
-=======
-﻿// Copyright (c) Six Labors.
-// Licensed under the Six Labors Split License.
->>>>>>> 5834c39c
 
 using SixLabors.ImageSharp.ColorSpaces;
 using SixLabors.ImageSharp.ColorSpaces.Conversion;
@@ -14,6 +9,7 @@
 /// <summary>
 /// Tests <see cref="Cmyk"/>-<see cref="CieLch"/> conversions.
 /// </summary>
+[Trait("Color", "Conversion")]
 public class CmykAndCieLchConversionTests
 {
     private static readonly ApproximateColorSpaceComparer ColorSpaceComparer = new ApproximateColorSpaceComparer(.0002F);
@@ -22,14 +18,9 @@
     /// <summary>
     /// Tests conversion from <see cref="Cmyk"/> to <see cref="CieLch"/>.
     /// </summary>
-<<<<<<< HEAD
-    [Trait("Color", "Conversion")]
-    public class CmykAndCieLchConversionTests
-=======
     [Theory]
     [InlineData(0.360555, 0.1036901, 0.818514, 0.274615, 62.85025, 64.77041, 118.2425)]
     public void Convert_Cmyk_to_CieLch(float c, float m, float y, float k, float l, float c2, float h)
->>>>>>> 5834c39c
     {
         // Arrange
         var input = new Cmyk(c, m, y, k);
