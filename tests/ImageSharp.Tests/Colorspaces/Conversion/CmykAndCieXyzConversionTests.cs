--- conflicted
+++ resolved
@@ -1,10 +1,5 @@
-<<<<<<< HEAD
 // Copyright (c) Six Labors.
 // Licensed under the Apache License, Version 2.0.
-=======
-﻿// Copyright (c) Six Labors.
-// Licensed under the Six Labors Split License.
->>>>>>> 5834c39c
 
 using SixLabors.ImageSharp.ColorSpaces;
 using SixLabors.ImageSharp.ColorSpaces.Conversion;
@@ -14,6 +9,7 @@
 /// <summary>
 /// Tests <see cref="Cmyk"/>-<see cref="CieXyz"/> conversions.
 /// </summary>
+[Trait("Color", "Conversion")]
 public class CmykAndCieXyzConversionTests
 {
     private static readonly ApproximateColorSpaceComparer ColorSpaceComparer = new ApproximateColorSpaceComparer(.0002F);
@@ -22,15 +18,10 @@
     /// <summary>
     /// Tests conversion from <see cref="Cmyk"/> to <see cref="CieXyz"/>.
     /// </summary>
-<<<<<<< HEAD
-    [Trait("Color", "Conversion")]
-    public class CmykAndCieXyzConversionTests
-=======
     [Theory]
     [InlineData(0, 0, 0, 0, 0.9504699, 1, 1.08883)]
     [InlineData(0.360555, 0.1036901, 0.818514, 0.274615, 0.2139058, 0.3118104, 0.0637231)]
     public void Convert_Cmyk_to_CieXyz(float c, float m, float y, float k, float x, float y2, float z)
->>>>>>> 5834c39c
     {
         // Arrange
         var input = new Cmyk(c, m, y, k);
