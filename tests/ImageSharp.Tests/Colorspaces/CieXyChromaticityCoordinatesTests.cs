--- conflicted
+++ resolved
@@ -8,18 +8,11 @@
 /// <summary>
 /// Tests the <see cref="CieXyChromaticityCoordinates"/> struct.
 /// </summary>
+[Trait("Color", "Conversion")]
 public class CieXyChromaticityCoordinatesTests
 {
-<<<<<<< HEAD
-    /// <summary>
-    /// Tests the <see cref="CieXyChromaticityCoordinates"/> struct.
-    /// </summary>
-    [Trait("Color", "Conversion")]
-    public class CieXyChromaticityCoordinatesTests
-=======
     [Fact]
     public void CieXyChromaticityCoordinatesConstructorAssignsFields()
->>>>>>> 5834c39c
     {
         const float x = .75F;
         const float y = .64F;
@@ -35,19 +28,6 @@
         var x = default(CieXyChromaticityCoordinates);
         var y = new CieXyChromaticityCoordinates(1, 1);
 
-<<<<<<< HEAD
-            Assert.True(default(CieXyChromaticityCoordinates) == default);
-            Assert.True(new CieXyChromaticityCoordinates(1, 0) != default);
-            Assert.False(new CieXyChromaticityCoordinates(1, 0) == default);
-            Assert.Equal(default(CieXyChromaticityCoordinates), default);
-            Assert.Equal(new CieXyChromaticityCoordinates(1, 0), new CieXyChromaticityCoordinates(1, 0));
-            Assert.Equal(new CieXyChromaticityCoordinates(1, 1), new CieXyChromaticityCoordinates(1, 1));
-            Assert.False(x.Equals(y));
-            Assert.False(new CieXyChromaticityCoordinates(1, 0) == default);
-            Assert.False(x.Equals((object)y));
-            Assert.False(x.GetHashCode().Equals(y.GetHashCode()));
-        }
-=======
         Assert.True(default(CieXyChromaticityCoordinates) == default(CieXyChromaticityCoordinates));
         Assert.True(new CieXyChromaticityCoordinates(1, 0) != default(CieXyChromaticityCoordinates));
         Assert.False(new CieXyChromaticityCoordinates(1, 0) == default(CieXyChromaticityCoordinates));
@@ -58,6 +38,5 @@
         Assert.False(new CieXyChromaticityCoordinates(1, 0) == default(CieXyChromaticityCoordinates));
         Assert.False(x.Equals((object)y));
         Assert.False(x.GetHashCode().Equals(y.GetHashCode()));
->>>>>>> 5834c39c
     }
 }