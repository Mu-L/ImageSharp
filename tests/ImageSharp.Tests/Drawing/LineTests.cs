--- conflicted
+++ resolved
@@ -23,19 +23,10 @@
             string path = this.CreateOutputDirectory("Drawing", "Lines");
             using (Image<Rgba32> image = new Image<Rgba32>(500, 500))
             {
-<<<<<<< HEAD
                 image
                     .BackgroundColor(Rgba32.Blue)
                     .DrawLines(Rgba32.HotPink, 5,
-                    new[] {
-=======
-                using (FileStream output = File.OpenWrite($"{path}/Simple.png"))
-                {
-                    image
-                        .BackgroundColor(Rgba32.Blue)
-                        .DrawLines(Rgba32.HotPink, 5,
-                        new SixLabors.Primitives.PointF[] {
->>>>>>> 7ce1acda
+                    new SixLabors.Primitives.PointF[]{
                             new Vector2(10, 10),
                             new Vector2(200, 150),
                             new Vector2(50, 300)
@@ -59,19 +50,10 @@
             string path = this.CreateOutputDirectory("Drawing", "Lines");
             using (Image<Rgba32> image = new Image<Rgba32>(500, 500))
             {
-<<<<<<< HEAD
                 image
                     .BackgroundColor(Rgba32.Blue)
                     .DrawLines(Rgba32.HotPink, 5,
-                    new[] {
-=======
-                using (FileStream output = File.OpenWrite($"{path}/Simple_noantialias.png"))
-                {
-                    image
-                        .BackgroundColor(Rgba32.Blue)
-                        .DrawLines(Rgba32.HotPink, 5,
-                        new SixLabors.Primitives.PointF[] {
->>>>>>> 7ce1acda
+                    new SixLabors.Primitives.PointF[] {
                             new Vector2(10, 10),
                             new Vector2(200, 150),
                             new Vector2(50, 300)
@@ -96,26 +78,17 @@
             string path = this.CreateOutputDirectory("Drawing", "Lines");
             using (Image<Rgba32> image = new Image<Rgba32>(500, 500))
             {
-<<<<<<< HEAD
                 image
                     .BackgroundColor(Rgba32.Blue)
                     .DrawLines(Pens.Dash(Rgba32.HotPink, 5),
-                    new[] {
-=======
-                using (FileStream output = File.OpenWrite($"{path}/Dashed.png"))
-                {
-                    image
-                        .BackgroundColor(Rgba32.Blue)
-                        .DrawLines(Pens.Dash(Rgba32.HotPink, 5),
-                        new SixLabors.Primitives.PointF[] {
->>>>>>> 7ce1acda
+                    new SixLabors.Primitives.PointF[] {
                             new Vector2(10, 10),
                             new Vector2(200, 150),
                             new Vector2(50, 300)
                     })
                     .Save($"{path}/Dashed.png");
-            }
-        }
+                }
+            }
 
         [Fact]
         public void ImageShouldBeOverlayedByPathDotted()
@@ -123,26 +96,17 @@
             string path = this.CreateOutputDirectory("Drawing", "Lines");
             using (Image<Rgba32> image = new Image<Rgba32>(500, 500))
             {
-<<<<<<< HEAD
                 image
                     .BackgroundColor(Rgba32.Blue)
                     .DrawLines(Pens.Dot(Rgba32.HotPink, 5),
-                    new[] {
-=======
-                using (FileStream output = File.OpenWrite($"{path}/Dot.png"))
-                {
-                    image
-                        .BackgroundColor(Rgba32.Blue)
-                        .DrawLines(Pens.Dot(Rgba32.HotPink, 5),
-                        new SixLabors.Primitives.PointF[] {
->>>>>>> 7ce1acda
+                    new SixLabors.Primitives.PointF[] {
                             new Vector2(10, 10),
                             new Vector2(200, 150),
                             new Vector2(50, 300)
                     })
                     .Save($"{path}/Dot.png");
-            }
-        }
+                }
+            }
 
         [Fact]
         public void ImageShouldBeOverlayedByPathDashDot()
@@ -150,26 +114,17 @@
             string path = this.CreateOutputDirectory("Drawing", "Lines");
             using (Image<Rgba32> image = new Image<Rgba32>(500, 500))
             {
-<<<<<<< HEAD
                 image
                     .BackgroundColor(Rgba32.Blue)
                     .DrawLines(Pens.DashDot(Rgba32.HotPink, 5),
-                    new[] {
-=======
-                using (FileStream output = File.OpenWrite($"{path}/DashDot.png"))
-                {
-                    image
-                        .BackgroundColor(Rgba32.Blue)
-                        .DrawLines(Pens.DashDot(Rgba32.HotPink, 5),
-                        new SixLabors.Primitives.PointF[] {
->>>>>>> 7ce1acda
+                    new SixLabors.Primitives.PointF[] {
                             new Vector2(10, 10),
                             new Vector2(200, 150),
                             new Vector2(50, 300)
                     })
                     .Save($"{path}/DashDot.png");
-            }
-        }
+                }
+            }
 
         [Fact]
         public void ImageShouldBeOverlayedByPathDashDotDot()
@@ -177,23 +132,15 @@
             string path = this.CreateOutputDirectory("Drawing", "Lines");
             Image<Rgba32> image = new Image<Rgba32>(500, 500);
 
-<<<<<<< HEAD
             image
                 .BackgroundColor(Rgba32.Blue)
-                .DrawLines(Pens.DashDotDot(Rgba32.HotPink, 5), new[] {
-=======
-            using (FileStream output = File.OpenWrite($"{path}/DashDotDot.png"))
-            {
-                image
-                    .BackgroundColor(Rgba32.Blue)
-                    .DrawLines(Pens.DashDotDot(Rgba32.HotPink, 5), new SixLabors.Primitives.PointF[] {
->>>>>>> 7ce1acda
+                .DrawLines(Pens.DashDotDot(Rgba32.HotPink, 5), new SixLabors.Primitives.PointF[] {
                             new Vector2(10, 10),
                             new Vector2(200, 150),
                             new Vector2(50, 300)
                 })
                 .Save($"{path}/DashDotDot.png");
-        }
+            }
 
         [Fact]
         public void ImageShouldBeOverlayedPathWithOpacity()
@@ -204,36 +151,27 @@
 
             Image<Rgba32> image = new Image<Rgba32>(500, 500);
 
-<<<<<<< HEAD
             image
                 .BackgroundColor(Rgba32.Blue)
-                .DrawLines(color, 10, new[] {
-=======
-
-            using (FileStream output = File.OpenWrite($"{path}/Opacity.png"))
-            {
-                image
-                    .BackgroundColor(Rgba32.Blue)
-                    .DrawLines(color, 10, new SixLabors.Primitives.PointF[] {
->>>>>>> 7ce1acda
+                .DrawLines(color, 10, new SixLabors.Primitives.PointF[] {
                             new Vector2(10, 10),
                             new Vector2(200, 150),
                             new Vector2(50, 300)
                 })
                 .Save($"{path}/Opacity.png");
 
-            //shift background color towards forground color by the opacity amount
-            Rgba32 mergedColor = new Rgba32(Vector4.Lerp(Rgba32.Blue.ToVector4(), Rgba32.HotPink.ToVector4(), 150f / 255f));
-
-            using (PixelAccessor<Rgba32> sourcePixels = image.Lock())
-            {
-                Assert.Equal(mergedColor, sourcePixels[11, 11]);
-
-                Assert.Equal(mergedColor, sourcePixels[199, 149]);
-
-                Assert.Equal(Rgba32.Blue, sourcePixels[50, 50]);
-            }
-        }
+                //shift background color towards forground color by the opacity amount
+                Rgba32 mergedColor = new Rgba32(Vector4.Lerp(Rgba32.Blue.ToVector4(), Rgba32.HotPink.ToVector4(), 150f / 255f));
+
+                using (PixelAccessor<Rgba32> sourcePixels = image.Lock())
+                {
+                    Assert.Equal(mergedColor, sourcePixels[11, 11]);
+
+                    Assert.Equal(mergedColor, sourcePixels[199, 149]);
+
+                    Assert.Equal(Rgba32.Blue, sourcePixels[50, 50]);
+                }
+            }
 
         [Fact]
         public void ImageShouldBeOverlayedByPathOutline()
@@ -242,17 +180,9 @@
 
             Image<Rgba32> image = new Image<Rgba32>(500, 500);
 
-<<<<<<< HEAD
             image
                 .BackgroundColor(Rgba32.Blue)
-                .DrawLines(Rgba32.HotPink, 10, new[] {
-=======
-            using (FileStream output = File.OpenWrite($"{path}/Rectangle.png"))
-            {
-                image
-                    .BackgroundColor(Rgba32.Blue)
-                    .DrawLines(Rgba32.HotPink, 10, new SixLabors.Primitives.PointF[] {
->>>>>>> 7ce1acda
+                .DrawLines(Rgba32.HotPink, 10, new SixLabors.Primitives.PointF[] {
                             new Vector2(10, 10),
                             new Vector2(200, 10),
                             new Vector2(200, 150),
@@ -260,17 +190,17 @@
                     })
                 .Save($"{path}/Rectangle.png");
 
-            using (PixelAccessor<Rgba32> sourcePixels = image.Lock())
-            {
-                Assert.Equal(Rgba32.HotPink, sourcePixels[11, 11]);
-
-                Assert.Equal(Rgba32.HotPink, sourcePixels[198, 10]);
-
-                Assert.Equal(Rgba32.Blue, sourcePixels[10, 50]);
-
-                Assert.Equal(Rgba32.Blue, sourcePixels[50, 50]);
-            }
+                using (PixelAccessor<Rgba32> sourcePixels = image.Lock())
+                {
+                    Assert.Equal(Rgba32.HotPink, sourcePixels[11, 11]);
+
+                    Assert.Equal(Rgba32.HotPink, sourcePixels[198, 10]);
+
+                    Assert.Equal(Rgba32.Blue, sourcePixels[10, 50]);
+
+                    Assert.Equal(Rgba32.Blue, sourcePixels[50, 50]);
+                }
+            }
+
         }
-
-    }
-}+    }