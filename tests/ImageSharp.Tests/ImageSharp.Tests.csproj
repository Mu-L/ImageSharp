﻿<Project Sdk="Microsoft.NET.Sdk">
  <PropertyGroup>
    <TargetFramework>netcoreapp1.1</TargetFramework>
    <AllowUnsafeBlocks>True</AllowUnsafeBlocks>
    <DebugType Condition="$(codecov) != ''">full</DebugType>
    <DebugType Condition="$(codecov) == ''">portable</DebugType>
    <DebugSymbols>True</DebugSymbols>
    <RootNamespace>SixLabors.ImageSharp.Tests</RootNamespace>
    <AssemblyName>SixLabors.ImageSharp.Tests</AssemblyName>
  </PropertyGroup>
  <PropertyGroup Condition="'$(Configuration)|$(Platform)'=='Release|AnyCPU'">
    <TreatWarningsAsErrors>true</TreatWarningsAsErrors>
    <WarningsAsErrors />
  </PropertyGroup>
  <ItemGroup>
    <None Include="PixelFormats\PixelOperationsTests.Blender.cs" />
  </ItemGroup>
  <ItemGroup>
<<<<<<< HEAD
    <PackageReference Include="Microsoft.NET.Test.Sdk" Version="15.3.0" />
    <PackageReference Include="Moq" Version="4.7.1" />
    <PackageReference Include="xunit" Version="2.3.0-beta3-build3705" />
    <PackageReference Include="xunit.runner.visualstudio" Version="2.3.0-beta3-build3705" />
=======
    <PackageReference Include="CoreCompat.System.Drawing" Version="1.0.0-beta006" />
    <PackageReference Include="xunit" Version="2.3.0-beta4-build3742" />
    <PackageReference Include="xunit.runner.visualstudio" Version="2.3.0-beta4-build3742" />
    <PackageReference Include="Microsoft.NET.Test.Sdk" Version="15.3.0" />
    <PackageReference Include="Moq" Version="4.7.99" />
    <!--<PackageReference Include="StyleCop.Analyzers" Version="1.1.0-beta001">
      <PrivateAssets>All</PrivateAssets>
    </PackageReference>-->
>>>>>>> a5946a52
  </ItemGroup>
  <ItemGroup>
    <AdditionalFiles Include="..\..\stylecop.json" />
    <ProjectReference Include="..\..\src\ImageSharp.Drawing\ImageSharp.Drawing.csproj" />
    <ProjectReference Include="..\..\src\ImageSharp\ImageSharp.csproj" />
  </ItemGroup>
  <ItemGroup>
    <Service Include="{82a7f48d-3b50-4b1e-b82e-3ada8210c358}" />
  </ItemGroup>
  <ItemGroup>
    <None Update="xunit.runner.json">
      <CopyToOutputDirectory>PreserveNewest</CopyToOutputDirectory>
    </None>
  </ItemGroup>
  <ItemGroup>
    <Folder Include="TestUtilities\Factories\" />
  </ItemGroup>
</Project><|MERGE_RESOLUTION|>--- conflicted
+++ resolved
@@ -16,12 +16,10 @@
     <None Include="PixelFormats\PixelOperationsTests.Blender.cs" />
   </ItemGroup>
   <ItemGroup>
-<<<<<<< HEAD
     <PackageReference Include="Microsoft.NET.Test.Sdk" Version="15.3.0" />
     <PackageReference Include="Moq" Version="4.7.1" />
     <PackageReference Include="xunit" Version="2.3.0-beta3-build3705" />
     <PackageReference Include="xunit.runner.visualstudio" Version="2.3.0-beta3-build3705" />
-=======
     <PackageReference Include="CoreCompat.System.Drawing" Version="1.0.0-beta006" />
     <PackageReference Include="xunit" Version="2.3.0-beta4-build3742" />
     <PackageReference Include="xunit.runner.visualstudio" Version="2.3.0-beta4-build3742" />
@@ -30,7 +28,6 @@
     <!--<PackageReference Include="StyleCop.Analyzers" Version="1.1.0-beta001">
       <PrivateAssets>All</PrivateAssets>
     </PackageReference>-->
->>>>>>> a5946a52
   </ItemGroup>
   <ItemGroup>
     <AdditionalFiles Include="..\..\stylecop.json" />
