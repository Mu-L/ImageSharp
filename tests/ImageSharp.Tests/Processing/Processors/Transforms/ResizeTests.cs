// Copyright (c) Six Labors.
// Licensed under the Six Labors Split License.

using System.Numerics;
using System.Runtime.CompilerServices;
using SixLabors.ImageSharp.Metadata.Profiles.Exif;
using SixLabors.ImageSharp.PixelFormats;
using SixLabors.ImageSharp.Processing;
using SixLabors.ImageSharp.Processing.Processors.Transforms;
using SixLabors.ImageSharp.Tests.Memory;
using SixLabors.ImageSharp.Tests.TestUtilities;
using SixLabors.ImageSharp.Tests.TestUtilities.ImageComparison;

// ReSharper disable InconsistentNaming
namespace SixLabors.ImageSharp.Tests.Processing.Processors.Transforms;

[Trait("Category", "Processors")]
public class ResizeTests
{
    private const PixelTypes CommonNonDefaultPixelTypes =
        PixelTypes.Rgba32 | PixelTypes.Bgra32 | PixelTypes.Bgr24 | PixelTypes.RgbaVector;

    public static readonly string[] AllResamplerNames = TestUtils.GetAllResamplerNames();

    public static readonly string[] CommonTestImages = [TestImages.Png.CalliphoraPartial];

    public static readonly string[] SmokeTestResamplerNames =
        [
            nameof(KnownResamplers.NearestNeighbor),
            nameof(KnownResamplers.Bicubic),
            nameof(KnownResamplers.Box),
            nameof(KnownResamplers.Lanczos5),
        ];

    private static readonly ImageComparer ValidatorComparer =
        ImageComparer.TolerantPercentage(0.07F);

    [Fact]
    public void Resize_PixelAgnostic()
    {
        string filePath = TestFile.GetInputFileFullPath(TestImages.Jpeg.Baseline.Calliphora);

        using Image image = Image.Load(filePath);
        image.Mutate(x => x.Resize(image.Size / 2));
        string path = Path.Combine(
            TestEnvironment.CreateOutputDirectory(nameof(ResizeTests)),
            nameof(this.Resize_PixelAgnostic) + ".png");

        image.Save(path);
    }

    [Theory(Skip = "Debug only, enable manually")]
    [WithTestPatternImages(4000, 4000, PixelTypes.Rgba32, 300, 1024)]
    [WithTestPatternImages(3032, 3032, PixelTypes.Rgba32, 400, 1024)]
    [WithTestPatternImages(3032, 3032, PixelTypes.Rgba32, 400, 128)]
    public void LargeImage<TPixel>(TestImageProvider<TPixel> provider, int destSize, int workingBufferSizeHintInKilobytes)
        where TPixel : unmanaged, IPixel<TPixel>
    {
        if (!TestEnvironment.Is64BitProcess)
        {
            return;
        }

        provider.Configuration.WorkingBufferSizeHintInBytes = workingBufferSizeHintInKilobytes * 1024;

        using Image<TPixel> image = provider.GetImage();
        image.Mutate(x => x.Resize(destSize, destSize));
        image.DebugSave(provider, appendPixelTypeToFileName: false);
    }

    [Theory]
    [WithBasicTestPatternImages(15, 12, PixelTypes.Rgba32, 2, 3, 1, 2)]
    [WithBasicTestPatternImages(2, 256, PixelTypes.Rgba32, 1, 1, 1, 8)]
    [WithBasicTestPatternImages(2, 32, PixelTypes.Rgba32, 1, 1, 1, 2)]
    public void Resize_BasicSmall<TPixel>(TestImageProvider<TPixel> provider, int wN, int wD, int hN, int hD)
        where TPixel : unmanaged, IPixel<TPixel>
    {
        // Basic test case, very helpful for debugging
        // [WithBasicTestPatternImages(15, 12, PixelTypes.Rgba32, 2, 3, 1, 2)] means:
        // resizing: (15, 12) -> (10, 6)
        // kernel dimensions: (3, 4)
        using Image<TPixel> image = provider.GetImage();
        Size destSize = new(image.Width * wN / wD, image.Height * hN / hD);
        image.Mutate(x => x.Resize(destSize, KnownResamplers.Bicubic, false));
        FormattableString outputInfo = $"({wN}÷{wD},{hN}÷{hD})";
        image.DebugSave(provider, outputInfo, appendPixelTypeToFileName: false);
        image.CompareToReferenceOutput(provider, outputInfo, appendPixelTypeToFileName: false);
    }

    private static readonly int SizeOfVector4 = Unsafe.SizeOf<Vector4>();

    [Theory]
    [WithTestPatternImages(100, 100, PixelTypes.Rgba32, 50)]
    [WithTestPatternImages(100, 100, PixelTypes.Rgba32, 60)]
    [WithTestPatternImages(100, 400, PixelTypes.Rgba32, 110)]
    [WithTestPatternImages(79, 97, PixelTypes.Rgba32, 73)]
    [WithTestPatternImages(79, 97, PixelTypes.Rgba32, 5)]
    [WithTestPatternImages(47, 193, PixelTypes.Rgba32, 73)]
    [WithTestPatternImages(23, 211, PixelTypes.Rgba32, 31)]
    public void WorkingBufferSizeHintInBytes_IsAppliedCorrectly<TPixel>(
        TestImageProvider<TPixel> provider,
        int workingBufferLimitInRows)
        where TPixel : unmanaged, IPixel<TPixel>
    {
        using Image<TPixel> image0 = provider.GetImage();
        Size destSize = image0.Size / 4;

        Configuration configuration = Configuration.CreateDefaultInstance();

        int workingBufferSizeHintInBytes = workingBufferLimitInRows * destSize.Width * SizeOfVector4;
        TestMemoryAllocator allocator = new();
        allocator.EnableNonThreadSafeLogging();
        configuration.MemoryAllocator = allocator;
        configuration.WorkingBufferSizeHintInBytes = workingBufferSizeHintInBytes;

        ResizeKernelMap verticalKernelMap = ResizeKernelMap.Calculate<BicubicResampler>(
            default,
            destSize.Height,
            image0.Height,
            Configuration.Default.MemoryAllocator);
        int minimumWorkerAllocationInBytes = verticalKernelMap.MaxDiameter * 2 * destSize.Width * SizeOfVector4;
        verticalKernelMap.Dispose();

        using Image<TPixel> image = image0.Clone(configuration);
        image.Mutate(x => x.Resize(destSize, KnownResamplers.Bicubic, false));

        image.DebugSave(
            provider,
            testOutputDetails: workingBufferLimitInRows,
            appendPixelTypeToFileName: false);
        image.CompareToReferenceOutput(
            ImageComparer.TolerantPercentage(0.004f),
            provider,
            testOutputDetails: workingBufferLimitInRows,
            appendPixelTypeToFileName: false);

        Assert.NotEmpty(allocator.AllocationLog);

        int maxAllocationSize = allocator.AllocationLog.Where(
            e => e.ElementType == typeof(Vector4)).Max(e => e.LengthInBytes);

        Assert.True(maxAllocationSize <= Math.Max(workingBufferSizeHintInBytes, minimumWorkerAllocationInBytes));
    }

    [Theory]
    [WithTestPatternImages(100, 100, PixelTypes.Rgba32, 100, 100)]
    [WithTestPatternImages(200, 200, PixelTypes.Rgba32, 31, 73)]
    [WithTestPatternImages(200, 200, PixelTypes.Rgba32, 73, 31)]
    [WithTestPatternImages(200, 193, PixelTypes.Rgba32, 13, 17)]
    [WithTestPatternImages(200, 193, PixelTypes.Rgba32, 79, 23)]
    [WithTestPatternImages(200, 503, PixelTypes.Rgba32, 61, 33)]
    public void WorksWithDiscoBuffers<TPixel>(
        TestImageProvider<TPixel> provider,
        int workingBufferLimitInRows,
        int bufferCapacityInRows)
        where TPixel : unmanaged, IPixel<TPixel>
    {
        using Image<TPixel> expected = provider.GetImage();
        int width = expected.Width;
        Size destSize = expected.Size / 4;
        expected.Mutate(c => c.Resize(destSize, KnownResamplers.Bicubic, false));

        // Replace configuration:
        provider.Configuration = Configuration.CreateDefaultInstance();

        // Note: when AllocatorCapacityInBytes < WorkingBufferSizeHintInBytes,
        // ResizeProcessor is expected to use the minimum of the two values, when establishing the working buffer.
        provider.LimitAllocatorBufferCapacity().InBytes(width * bufferCapacityInRows * SizeOfVector4);
        provider.Configuration.WorkingBufferSizeHintInBytes = width * workingBufferLimitInRows * SizeOfVector4;

        using Image<TPixel> actual = provider.GetImage();
        actual.Mutate(c => c.Resize(destSize, KnownResamplers.Bicubic, false));
        actual.DebugSave(provider, $"{workingBufferLimitInRows}-{bufferCapacityInRows}");

        ImageComparer.Exact.VerifySimilarity(expected, actual);
    }

    [Theory]
    [WithTestPatternImages(100, 100, PixelTypes.Rgba32)]
    public void Resize_Compand<TPixel>(TestImageProvider<TPixel> provider)
        where TPixel : unmanaged, IPixel<TPixel>
    {
        using Image<TPixel> image = provider.GetImage();
        image.Mutate(x => x.Resize(image.Size / 2, true));

        image.DebugSave(provider);
        image.CompareToReferenceOutput(ValidatorComparer, provider);
    }

    [Theory]
    [WithFile(TestImages.Png.Kaboom, PixelTypes.Rgba32, false)]
    [WithFile(TestImages.Png.Kaboom, PixelTypes.Rgba32, true)]
    public void Resize_DoesNotBleedAlphaPixels<TPixel>(TestImageProvider<TPixel> provider, bool compand)
        where TPixel : unmanaged, IPixel<TPixel>
    {
        string details = compand ? "Compand" : string.Empty;

        provider.RunValidatingProcessorTest(
            x => x.Resize(x.GetCurrentSize() / 2, compand),
            details,
            appendPixelTypeToFileName: false,
            appendSourceFileOrDescription: false);
    }

    [Theory]
    [WithFile(TestImages.Png.Kaboom, PixelTypes.Rgba32, false)]
    [WithFile(TestImages.Png.Kaboom, PixelTypes.Rgba32, true)]
    public void Resize_PremultiplyAlpha<TPixel>(TestImageProvider<TPixel> provider, bool premultiplyAlpha)
        where TPixel : unmanaged, IPixel<TPixel>
    {
        string details = premultiplyAlpha ? "On" : "Off";

        provider.RunValidatingProcessorTest(
            x =>
            {
                ResizeOptions resizeOptions = new()
                {
                    Size = x.GetCurrentSize() / 2,
                    Mode = ResizeMode.Crop,
                    Sampler = KnownResamplers.Bicubic,
                    Compand = false,
                    PremultiplyAlpha = premultiplyAlpha
                };
                x.Resize(resizeOptions);
            },
            details,
            appendPixelTypeToFileName: false,
            appendSourceFileOrDescription: false);
    }

    [Theory]
    [WithFile(TestImages.Gif.Giphy, PixelTypes.Rgba32)]
    public void Resize_IsAppliedToAllFrames<TPixel>(TestImageProvider<TPixel> provider)
        where TPixel : unmanaged, IPixel<TPixel>
    {
        using Image<TPixel> image = provider.GetImage();
        image.Mutate(x => x.Resize(image.Width / 2, image.Height / 2, KnownResamplers.Bicubic));

        // Comparer fights decoder with gif-s. Could not use CompareToReferenceOutput here :(
        image.DebugSave(provider, extension: "gif");
    }

    [Theory]
    [WithTestPatternImages(50, 50, CommonNonDefaultPixelTypes)]
    public void Resize_IsNotBoundToSinglePixelType<TPixel>(TestImageProvider<TPixel> provider)
        where TPixel : unmanaged, IPixel<TPixel>
        => provider.RunValidatingProcessorTest(x => x.Resize(x.GetCurrentSize() / 2), comparer: ValidatorComparer);

    [Theory]
    [WithFileCollection(nameof(CommonTestImages), PixelTypes.Rgba32)]
    public void Resize_ThrowsForWrappedMemoryImage<TPixel>(TestImageProvider<TPixel> provider)
        where TPixel : unmanaged, IPixel<TPixel>
    {
        using Image<TPixel> image0 = provider.GetImage();
        Assert.True(image0.DangerousTryGetSinglePixelMemory(out Memory<TPixel> imageMem));
        TestMemoryManager<TPixel> mmg = TestMemoryManager<TPixel>.CreateAsCopyOf(imageMem.Span);

        using Image<TPixel> image1 = Image.WrapMemory(mmg.Memory, image0.Width, image0.Height);
        Assert.ThrowsAny<Exception>(
            () => image1.Mutate(x => x.Resize(image0.Width / 2, image0.Height / 2, true)));
    }

    [Theory]
    [WithFileCollection(nameof(CommonTestImages), PixelTypes.Rgba32 | PixelTypes.Rgb24, 1)]
    [WithFileCollection(nameof(CommonTestImages), PixelTypes.Rgba32 | PixelTypes.Rgb24, 4)]
    [WithFileCollection(nameof(CommonTestImages), PixelTypes.Rgba32 | PixelTypes.Rgb24, 8)]
    [WithFileCollection(nameof(CommonTestImages), PixelTypes.Rgba32 | PixelTypes.Rgb24, -1)]
    public void Resize_WorksWithAllParallelismLevels<TPixel>(
        TestImageProvider<TPixel> provider,
        int maxDegreeOfParallelism)
        where TPixel : unmanaged, IPixel<TPixel>
    {
        provider.Configuration.MaxDegreeOfParallelism =
            maxDegreeOfParallelism > 0 ? maxDegreeOfParallelism : Environment.ProcessorCount;

        FormattableString details = $"MDP{maxDegreeOfParallelism}";

        provider.RunValidatingProcessorTest(
            x => x.Resize(x.GetCurrentSize() / 2),
            details,
            appendPixelTypeToFileName: false,
            appendSourceFileOrDescription: false);
    }

    [Theory]
    [WithFileCollection(nameof(CommonTestImages), nameof(AllResamplerNames), PixelTypes.Rgba32 | PixelTypes.Rgb24, 0.5f, null, null)]
    [WithFileCollection(
        nameof(CommonTestImages),
        nameof(SmokeTestResamplerNames),
        PixelTypes.Rgba32 | PixelTypes.Rgb24,
        0.3f,
        null,
        null)]
    [WithFileCollection(
        nameof(CommonTestImages),
        nameof(SmokeTestResamplerNames),
        PixelTypes.Rgba32 | PixelTypes.Rgb24,
        1.8f,
        null,
        null)]
    [WithTestPatternImages(nameof(SmokeTestResamplerNames), 100, 100, PixelTypes.Rgba32, 0.5f, null, null)]
    [WithTestPatternImages(nameof(SmokeTestResamplerNames), 100, 100, PixelTypes.Rgba32, 1f, null, null)]
    [WithTestPatternImages(nameof(SmokeTestResamplerNames), 50, 50, PixelTypes.Rgba32, 8f, null, null)]
    [WithTestPatternImages(nameof(SmokeTestResamplerNames), 201, 199, PixelTypes.Rgba32, null, 100, 99)]
    [WithTestPatternImages(nameof(SmokeTestResamplerNames), 301, 1180, PixelTypes.Rgba32, null, 300, 480)]
    [WithTestPatternImages(nameof(SmokeTestResamplerNames), 49, 80, PixelTypes.Rgba32, null, 301, 100)]
    public void Resize_WorksWithAllResamplers<TPixel>(
        TestImageProvider<TPixel> provider,
        string samplerName,
        float? ratio,
        int? specificDestWidth,
        int? specificDestHeight)
        where TPixel : unmanaged, IPixel<TPixel>
    {
        IResampler sampler = TestUtils.GetResampler(samplerName);

        // NearestNeighbourResampler is producing slightly different results With classic .NET framework on 32bit
        // most likely because of differences in numeric behavior.
        // The difference is well visible when comparing output for
        // Resize_WorksWithAllResamplers_TestPattern301x1180_NearestNeighbor-300x480.png
        // TODO: Should we investigate this?
        bool allowHigherInaccuracy = !TestEnvironment.Is64BitProcess
                                     && TestEnvironment.NetCoreVersion == null
                                     && sampler is NearestNeighborResampler;

        ImageComparer comparer = ImageComparer.TolerantPercentage(allowHigherInaccuracy ? 0.3f : 0.017f);

        // Let's make the working buffer size non-default:
        provider.Configuration.WorkingBufferSizeHintInBytes = 16 * 1024 * SizeOfVector4;

        provider.RunValidatingProcessorTest(
            ctx =>
            {
                SizeF newSize;
                string destSizeInfo;
                if (ratio.HasValue)
                {
                    newSize = ctx.GetCurrentSize() * ratio.Value;
                    destSizeInfo = ratio.Value.ToString(System.Globalization.CultureInfo.InvariantCulture);
                }
                else
                {
                    if (!specificDestWidth.HasValue || !specificDestHeight.HasValue)
                    {
                        throw new InvalidOperationException(
                            "invalid dimensional input for Resize_WorksWithAllResamplers!");
                    }

                    newSize = new SizeF(specificDestWidth.Value, specificDestHeight.Value);
                    destSizeInfo = $"{newSize.Width}x{newSize.Height}";
                }

                FormattableString testOutputDetails = $"{samplerName}-{destSizeInfo}";

                ctx.Resize((Size)newSize, sampler, false);
                return testOutputDetails;
            },
            comparer,
            appendPixelTypeToFileName: false);
    }

    [Theory]
    [WithFileCollection(nameof(CommonTestImages), PixelTypes.Rgba32 | PixelTypes.Rgb24)]
    public void ResizeFromSourceRectangle<TPixel>(TestImageProvider<TPixel> provider)
        where TPixel : unmanaged, IPixel<TPixel>
    {
        using Image<TPixel> image = provider.GetImage();
        Rectangle sourceRectangle = new(
            image.Width / 8,
            image.Height / 8,
            image.Width / 4,
            image.Height / 4);
        Rectangle destRectangle = new(image.Width / 4, image.Height / 4, image.Width / 2, image.Height / 2);

        image.Mutate(
            x => x.Resize(
                image.Width,
                image.Height,
                KnownResamplers.Bicubic,
                sourceRectangle,
                destRectangle,
                false));

        image.DebugSave(provider);
        image.CompareToReferenceOutput(ValidatorComparer, provider, appendPixelTypeToFileName: false);
    }

    [Theory]
    [WithFileCollection(nameof(CommonTestImages), PixelTypes.Rgba32 | PixelTypes.Rgb24)]
    public void ResizeHeightAndKeepAspect<TPixel>(TestImageProvider<TPixel> provider)
        where TPixel : unmanaged, IPixel<TPixel>
    {
        using Image<TPixel> image = provider.GetImage();
        image.Mutate(x => x.Resize(0, image.Height / 3, false));

        image.DebugSave(provider);
        image.CompareToReferenceOutput(ValidatorComparer, provider, appendPixelTypeToFileName: false);
    }

    [Theory]
    [WithTestPatternImages(10, 100, PixelTypes.Rgba32 | PixelTypes.Rgb24)]
    public void ResizeHeightCannotKeepAspectKeepsOnePixel<TPixel>(TestImageProvider<TPixel> provider)
        where TPixel : unmanaged, IPixel<TPixel>
    {
        using Image<TPixel> image = provider.GetImage();
        image.Mutate(x => x.Resize(0, 5));
        Assert.Equal(1, image.Width);
        Assert.Equal(5, image.Height);
    }

    [Theory]
    [WithFileCollection(nameof(CommonTestImages), PixelTypes.Rgba32 | PixelTypes.Rgb24)]
    public void ResizeWidthAndKeepAspect<TPixel>(TestImageProvider<TPixel> provider)
        where TPixel : unmanaged, IPixel<TPixel>
    {
        using Image<TPixel> image = provider.GetImage();
        image.Mutate(x => x.Resize(image.Width / 3, 0, false));

        image.DebugSave(provider);
        image.CompareToReferenceOutput(ValidatorComparer, provider, appendPixelTypeToFileName: false);
    }

    [Theory]
    [WithTestPatternImages(100, 10, PixelTypes.Rgba32 | PixelTypes.Rgb24)]
    public void ResizeWidthCannotKeepAspectKeepsOnePixel<TPixel>(TestImageProvider<TPixel> provider)
        where TPixel : unmanaged, IPixel<TPixel>
    {
        using Image<TPixel> image = provider.GetImage();
        image.Mutate(x => x.Resize(5, 0));
        Assert.Equal(5, image.Width);
        Assert.Equal(1, image.Height);
    }

    [Theory]
    [WithFileCollection(nameof(CommonTestImages), PixelTypes.Rgba32 | PixelTypes.Rgb24)]
    public void ResizeWithBoxPadMode<TPixel>(TestImageProvider<TPixel> provider)
        where TPixel : unmanaged, IPixel<TPixel>
    {
        using Image<TPixel> image = provider.GetImage();
        ResizeOptions options = new()
        {
            Size = new Size(image.Width + 200, image.Height + 200),
            Mode = ResizeMode.BoxPad,
            PadColor = Color.HotPink
        };

        image.Mutate(x => x.Resize(options));

        image.DebugSave(provider);
        image.CompareToReferenceOutput(ValidatorComparer, provider, appendPixelTypeToFileName: false);
    }

    [Theory]
    [WithFileCollection(nameof(CommonTestImages), PixelTypes.Rgba32 | PixelTypes.Rgb24)]
    public void ResizeWithCropHeightMode<TPixel>(TestImageProvider<TPixel> provider)
        where TPixel : unmanaged, IPixel<TPixel>
    {
        using Image<TPixel> image = provider.GetImage();
<<<<<<< HEAD
        ResizeOptions options = new()
        { Size = new Size(image.Width, image.Height / 2) };
=======
        ResizeOptions options = new() { Size = new Size(image.Width, image.Height / 2) };
>>>>>>> 21674750

        image.Mutate(x => x.Resize(options));

        image.DebugSave(provider);
        image.CompareToReferenceOutput(ValidatorComparer, provider, appendPixelTypeToFileName: false);
    }

    [Theory]
    [WithFileCollection(nameof(CommonTestImages), PixelTypes.Rgba32 | PixelTypes.Rgb24)]
    public void ResizeWithCropWidthMode<TPixel>(TestImageProvider<TPixel> provider)
        where TPixel : unmanaged, IPixel<TPixel>
    {
        using Image<TPixel> image = provider.GetImage();
<<<<<<< HEAD
        ResizeOptions options = new()
        { Size = new Size(image.Width / 2, image.Height) };
=======
        ResizeOptions options = new() { Size = new Size(image.Width / 2, image.Height) };
>>>>>>> 21674750

        image.Mutate(x => x.Resize(options));

        image.DebugSave(provider);
        image.CompareToReferenceOutput(ValidatorComparer, provider, appendPixelTypeToFileName: false);
    }

    [Theory]
    [WithFile(TestImages.Jpeg.Issues.IncorrectResize1006, PixelTypes.Rgba32 | PixelTypes.Rgb24)]
    public void CanResizeLargeImageWithCropMode<TPixel>(TestImageProvider<TPixel> provider)
        where TPixel : unmanaged, IPixel<TPixel>
    {
        using Image<TPixel> image = provider.GetImage();
        ResizeOptions options = new()
        {
            Size = new Size(480, 600),
            Mode = ResizeMode.Crop
        };

        image.Mutate(x => x.Resize(options));

        image.DebugSave(provider);
        image.CompareToReferenceOutput(ValidatorComparer, provider, appendPixelTypeToFileName: false);
    }

    [Theory]
    [WithFileCollection(nameof(CommonTestImages), PixelTypes.Rgba32 | PixelTypes.Rgb24)]
    public void ResizeWithMaxMode<TPixel>(TestImageProvider<TPixel> provider)
        where TPixel : unmanaged, IPixel<TPixel>
    {
        using Image<TPixel> image = provider.GetImage();
<<<<<<< HEAD
        ResizeOptions options = new()
        { Size = new Size(300, 300), Mode = ResizeMode.Max };
=======
        ResizeOptions options = new() { Size = new Size(300, 300), Mode = ResizeMode.Max };
>>>>>>> 21674750

        image.Mutate(x => x.Resize(options));

        image.DebugSave(provider);
        image.CompareToReferenceOutput(ValidatorComparer, provider, appendPixelTypeToFileName: false);
    }

    [Theory]
    [WithFileCollection(nameof(CommonTestImages), PixelTypes.Rgba32 | PixelTypes.Rgb24)]
    public void ResizeWithMinMode<TPixel>(TestImageProvider<TPixel> provider)
        where TPixel : unmanaged, IPixel<TPixel>
    {
        using Image<TPixel> image = provider.GetImage();
        ResizeOptions options = new()
        {
            Size = new Size((int)Math.Round(image.Width * .75F), (int)Math.Round(image.Height * .95F)),
            Mode = ResizeMode.Min
        };

        image.Mutate(x => x.Resize(options));

        image.DebugSave(provider);
        image.CompareToReferenceOutput(ValidatorComparer, provider, appendPixelTypeToFileName: false);
    }

    [Theory]
    [WithFileCollection(nameof(CommonTestImages), PixelTypes.Rgba32 | PixelTypes.Rgb24)]
    public void ResizeWithPadMode<TPixel>(TestImageProvider<TPixel> provider)
        where TPixel : unmanaged, IPixel<TPixel>
    {
        using Image<TPixel> image = provider.GetImage();
        ResizeOptions options = new()
        {
            Size = new Size(image.Width + 200, image.Height),
            Mode = ResizeMode.Pad,
            PadColor = Color.Lavender
        };

        image.Mutate(x => x.Resize(options));

        image.DebugSave(provider);
        image.CompareToReferenceOutput(ValidatorComparer, provider, appendPixelTypeToFileName: false);
    }

    [Theory]
    [WithFileCollection(nameof(CommonTestImages), PixelTypes.Rgba32 | PixelTypes.Rgb24)]
    public void ResizeWithStretchMode<TPixel>(TestImageProvider<TPixel> provider)
        where TPixel : unmanaged, IPixel<TPixel>
    {
        using Image<TPixel> image = provider.GetImage();
        ResizeOptions options = new()
        {
            Size = new Size(image.Width / 2, image.Height),
            Mode = ResizeMode.Stretch
        };

        image.Mutate(x => x.Resize(options));

        image.DebugSave(provider);
        image.CompareToReferenceOutput(ValidatorComparer, provider, appendPixelTypeToFileName: false);
    }

    [Theory]
    [WithFile(TestImages.Jpeg.Issues.ExifDecodeOutOfRange694, PixelTypes.Rgb24)]
    [WithFile(TestImages.Jpeg.Issues.ExifGetString750Transform, PixelTypes.Rgb24)]
    [WithFile(TestImages.Jpeg.Issues.ExifResize1049, PixelTypes.Rgb24)]
    public void CanResizeExifIssueImages<TPixel>(TestImageProvider<TPixel> provider)
        where TPixel : unmanaged, IPixel<TPixel>
    {
        // Test images are large so skip on 32bit for now.
        if (!TestEnvironment.Is64BitProcess)
        {
            return;
        }

        using Image<TPixel> image = provider.GetImage();

        // Don't bother saving, we're testing the EXIF metadata updates.
        image.Mutate(x => x.Resize(image.Width / 2, image.Height / 2));
    }

    [Fact]
    public void Issue1195()
    {
        using Image<Rgba32> image = new(2, 300);
        Size size = new(50, 50);
        image.Mutate(x => x
            .Resize(
                new ResizeOptions
                {
                    Size = size,
                    Mode = ResizeMode.Max
                }));
    }

    [Theory]
    [InlineData(1, 1)]
    [InlineData(4, 6)]
    [InlineData(2, 10)]
    [InlineData(8, 1)]
    [InlineData(3, 7)]
    public void Issue1342(int width, int height)
    {
        using Image<Rgba32> image = new(1, 1);
        Size size = new(width, height);
        image.Mutate(x => x
            .Resize(
                new ResizeOptions
                {
                    Size = size,
                    Sampler = KnownResamplers.NearestNeighbor
                }));

        Assert.Equal(width, image.Width);
        Assert.Equal(height, image.Height);
    }

    [Theory]
    [WithBasicTestPatternImages(20, 20, PixelTypes.Rgba32)]
    public void Issue1625_LimitedAllocator<TPixel>(TestImageProvider<TPixel> provider)
        where TPixel : unmanaged, IPixel<TPixel>
    {
        provider.LimitAllocatorBufferCapacity().InBytes(1000);
        provider.RunValidatingProcessorTest(
            x => x.Resize(30, 30),
            appendPixelTypeToFileName: false,
            appendSourceFileOrDescription: false);
    }

    [Theory]
    [WithTestPatternImages(100, 100, PixelTypes.Rgba32)]
    public void ResizeUpdatesSubject<TPixel>(TestImageProvider<TPixel> provider)
        where TPixel : unmanaged, IPixel<TPixel>
    {
        using Image<TPixel> image = provider.GetImage();

        image.Metadata.ExifProfile = new();
        image.Metadata.ExifProfile.SetValue(ExifTag.SubjectLocation, [5, 15]);
        image.Metadata.ExifProfile.SetValue(ExifTag.SubjectArea, [5, 15, 20, 20]);

        image.Mutate(ctx => ctx.Resize(new Size(image.Width / 2, image.Height / 2)));

        // The transform operates in pixel space, so the resulting values correspond to the
        // scaled pixel centers, producing whole-number coordinates after resizing.
        Assert.Equal(
            [2, 7],
            image.Metadata.ExifProfile.GetValue(ExifTag.SubjectLocation).Value);

        Assert.Equal(
            [2, 7, 11, 11],
            image.Metadata.ExifProfile.GetValue(ExifTag.SubjectArea).Value);
    }
}<|MERGE_RESOLUTION|>--- conflicted
+++ resolved
@@ -456,12 +456,7 @@
         where TPixel : unmanaged, IPixel<TPixel>
     {
         using Image<TPixel> image = provider.GetImage();
-<<<<<<< HEAD
-        ResizeOptions options = new()
-        { Size = new Size(image.Width, image.Height / 2) };
-=======
         ResizeOptions options = new() { Size = new Size(image.Width, image.Height / 2) };
->>>>>>> 21674750
 
         image.Mutate(x => x.Resize(options));
 
@@ -475,12 +470,7 @@
         where TPixel : unmanaged, IPixel<TPixel>
     {
         using Image<TPixel> image = provider.GetImage();
-<<<<<<< HEAD
-        ResizeOptions options = new()
-        { Size = new Size(image.Width / 2, image.Height) };
-=======
         ResizeOptions options = new() { Size = new Size(image.Width / 2, image.Height) };
->>>>>>> 21674750
 
         image.Mutate(x => x.Resize(options));
 
@@ -512,12 +502,7 @@
         where TPixel : unmanaged, IPixel<TPixel>
     {
         using Image<TPixel> image = provider.GetImage();
-<<<<<<< HEAD
-        ResizeOptions options = new()
-        { Size = new Size(300, 300), Mode = ResizeMode.Max };
-=======
         ResizeOptions options = new() { Size = new Size(300, 300), Mode = ResizeMode.Max };
->>>>>>> 21674750
 
         image.Mutate(x => x.Resize(options));
 
