﻿// <copyright file="DitherTest.cs" company="James Jackson-South">
// Copyright (c) James Jackson-South and contributors.
// Licensed under the Apache License, Version 2.0.
// </copyright>

namespace ImageSharp.Tests.Processing.Binarization
{
    using ImageSharp.Dithering;
    using ImageSharp.Dithering.Ordered;
    using ImageSharp.PixelFormats;
    using ImageSharp.Processing.Processors;
    using Moq;
    using SixLabors.Primitives;
    using Xunit;

    public class DitherTest : BaseImageOperationsExtensionTest
    {
        private readonly IOrderedDither orderedDither;
        private readonly IErrorDiffuser errorDiffuser;

        public DitherTest()
        {
            this.orderedDither = new Mock<IOrderedDither>().Object;
            this.errorDiffuser = new Mock<IErrorDiffuser>().Object;
        }
        [Fact]
        public void Dither_CorrectProcessor()
        {
<<<<<<< HEAD
            using (Image<TPixel> image = provider.GetImage())
            {
                image.Dither(ditherer)
                     .DebugSave(provider, name);
            }
=======
            this.operations.Dither(orderedDither);
            var p = this.Verify<OrderedDitherProcessor<Rgba32>>();
            Assert.Equal(this.orderedDither, p.Dither);
            Assert.Equal(0, p.Index);
>>>>>>> 7d4bc67d
        }

        [Fact]
        public void Dither_rect_CorrectProcessor()
        {
<<<<<<< HEAD
            using (Image<TPixel> source = provider.GetImage())
            using (var image = new Image<TPixel>(source))
            {
                var bounds = new Rectangle(10, 10, image.Width / 2, image.Height / 2);

                image.Dither(ditherer, bounds)
                     .DebugSave(provider, name);

                ImageComparer.EnsureProcessorChangesAreConstrained(source, image, bounds);
            }
=======
            this.operations.Dither(orderedDither, this.rect);
            var p = this.Verify<OrderedDitherProcessor<Rgba32>>(this.rect);
            Assert.Equal(this.orderedDither, p.Dither);
            Assert.Equal(0, p.Index);
>>>>>>> 7d4bc67d
        }
        [Fact]
        public void Dither_index_CorrectProcessor()
        {
<<<<<<< HEAD
            using (Image<TPixel> image = provider.GetImage())
            {
                image.Dither(diffuser, .5F)
                     .DebugSave(provider, name);
            }
=======
            this.operations.Dither(orderedDither, 2);
            var p = this.Verify<OrderedDitherProcessor<Rgba32>>();
            Assert.Equal(this.orderedDither, p.Dither);
            Assert.Equal(2, p.Index);
>>>>>>> 7d4bc67d
        }

        [Fact]
        public void Dither_index_rect_CorrectProcessor()
        {
            this.operations.Dither(orderedDither, this.rect, 2);
            var p = this.Verify<OrderedDitherProcessor<Rgba32>>(this.rect);
            Assert.Equal(this.orderedDither, p.Dither);
            Assert.Equal(2, p.Index);
        }

<<<<<<< HEAD
                image.Dither(diffuser,.5F, bounds)
                    .DebugSave(provider, name);
=======
>>>>>>> 7d4bc67d

        [Fact]
        public void Dither_ErrorDifuser_CorrectProcessor()
        {
            this.operations.Dither(errorDiffuser, 4);
            var p = this.Verify<ErrorDiffusionDitherProcessor<Rgba32>>();
            Assert.Equal(this.errorDiffuser, p.Diffuser);
            Assert.Equal(4, p.Threshold);
        }

        [Fact]
        public void Dither_ErrorDifuser_rect_CorrectProcessor()
        {
            this.operations.Dither(this.errorDiffuser, 3, this.rect);
            var p = this.Verify<ErrorDiffusionDitherProcessor<Rgba32>>(this.rect);
            Assert.Equal(this.errorDiffuser, p.Diffuser);
            Assert.Equal(3, p.Threshold);
        }
    }
}<|MERGE_RESOLUTION|>--- conflicted
+++ resolved
@@ -26,56 +26,27 @@
         [Fact]
         public void Dither_CorrectProcessor()
         {
-<<<<<<< HEAD
-            using (Image<TPixel> image = provider.GetImage())
-            {
-                image.Dither(ditherer)
-                     .DebugSave(provider, name);
-            }
-=======
             this.operations.Dither(orderedDither);
             var p = this.Verify<OrderedDitherProcessor<Rgba32>>();
             Assert.Equal(this.orderedDither, p.Dither);
             Assert.Equal(0, p.Index);
->>>>>>> 7d4bc67d
         }
 
         [Fact]
         public void Dither_rect_CorrectProcessor()
         {
-<<<<<<< HEAD
-            using (Image<TPixel> source = provider.GetImage())
-            using (var image = new Image<TPixel>(source))
-            {
-                var bounds = new Rectangle(10, 10, image.Width / 2, image.Height / 2);
-
-                image.Dither(ditherer, bounds)
-                     .DebugSave(provider, name);
-
-                ImageComparer.EnsureProcessorChangesAreConstrained(source, image, bounds);
-            }
-=======
             this.operations.Dither(orderedDither, this.rect);
             var p = this.Verify<OrderedDitherProcessor<Rgba32>>(this.rect);
             Assert.Equal(this.orderedDither, p.Dither);
             Assert.Equal(0, p.Index);
->>>>>>> 7d4bc67d
         }
         [Fact]
         public void Dither_index_CorrectProcessor()
         {
-<<<<<<< HEAD
-            using (Image<TPixel> image = provider.GetImage())
-            {
-                image.Dither(diffuser, .5F)
-                     .DebugSave(provider, name);
-            }
-=======
             this.operations.Dither(orderedDither, 2);
             var p = this.Verify<OrderedDitherProcessor<Rgba32>>();
             Assert.Equal(this.orderedDither, p.Dither);
             Assert.Equal(2, p.Index);
->>>>>>> 7d4bc67d
         }
 
         [Fact]
@@ -87,11 +58,6 @@
             Assert.Equal(2, p.Index);
         }
 
-<<<<<<< HEAD
-                image.Dither(diffuser,.5F, bounds)
-                    .DebugSave(provider, name);
-=======
->>>>>>> 7d4bc67d
 
         [Fact]
         public void Dither_ErrorDifuser_CorrectProcessor()
