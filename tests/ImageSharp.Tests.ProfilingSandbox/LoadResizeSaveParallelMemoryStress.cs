--- conflicted
+++ resolved
@@ -22,12 +22,7 @@
         {
             this.Benchmarks = new LoadResizeSaveStressRunner()
             {
-<<<<<<< HEAD
-                // Filter = JpegKind.Baseline
-=======
-                // MaxDegreeOfParallelism = 10,
                 Filter = JpegKind.Baseline,
->>>>>>> 424d4f94
             };
             this.Benchmarks.Init();
         }
@@ -132,44 +127,13 @@
 
             timer = Stopwatch.StartNew();
 
-<<<<<<< HEAD
             switch (key)
-=======
-                switch (key)
-                {
-                    case ConsoleKey.D1:
-                        lrs.SystemDrawingBenchmarkParallel();
-                        break;
-                    case ConsoleKey.D2:
-                        Console.WriteLine($"Images: {lrs.benchmarks.Images.Length}");
-                        lrs.ImageSharpBenchmarkParallel();
-                        break;
-                    case ConsoleKey.D3:
-                        lrs.MagicScalerBenchmarkParallel();
-                        break;
-                    case ConsoleKey.D4:
-                        lrs.SkiaBitmapBenchmarkParallel();
-                        break;
-                    case ConsoleKey.D5:
-                        lrs.NetVipsBenchmarkParallel();
-                        break;
-                    case ConsoleKey.D6:
-                        lrs.MagickBenchmarkParallel();
-                        break;
-                }
-
-                timer.Stop();
-                var stats = new Stats(timer, lrs.TotalProcessedMegapixels);
-                Console.WriteLine("Done. TotalProcessedMegapixels: " + lrs.TotalProcessedMegapixels);
-                Console.WriteLine(stats.GetMarkdown());
-            }
-            catch (Exception ex)
->>>>>>> 424d4f94
             {
                 case ConsoleKey.D1:
                     lrs.SystemDrawingBenchmarkParallel();
                     break;
                 case ConsoleKey.D2:
+                        Console.WriteLine($"Images: {lrs.benchmarks.Images.Length}");
                     lrs.ImageSharpBenchmarkParallel();
                     break;
                 case ConsoleKey.D3:
