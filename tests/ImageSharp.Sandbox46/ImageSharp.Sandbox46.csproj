﻿<?xml version="1.0" encoding="utf-8"?>
<Project ToolsVersion="14.0" DefaultTargets="Build" xmlns="http://schemas.microsoft.com/developer/msbuild/2003">
  <Import Project="..\..\packages\xunit.runner.visualstudio.2.2.0-beta4-build1194\build\net20\xunit.runner.visualstudio.props" Condition="Exists('..\..\packages\xunit.runner.visualstudio.2.2.0-beta4-build1194\build\net20\xunit.runner.visualstudio.props')" />
  <Import Project="$(MSBuildExtensionsPath)\$(MSBuildToolsVersion)\Microsoft.Common.props" Condition="Exists('$(MSBuildExtensionsPath)\$(MSBuildToolsVersion)\Microsoft.Common.props')" />
  <PropertyGroup>
    <Configuration Condition=" '$(Configuration)' == '' ">Debug</Configuration>
    <Platform Condition=" '$(Platform)' == '' ">AnyCPU</Platform>
    <ProjectGuid>{96188137-5FA6-4924-AB6E-4EFF79C6E0BB}</ProjectGuid>
    <OutputType>Exe</OutputType>
    <AppDesignerFolder>Properties</AppDesignerFolder>
    <RootNamespace>ImageSharp</RootNamespace>
    <AssemblyName>ImageSharp.Sandbox46</AssemblyName>
    <TargetFrameworkVersion>v4.6.1</TargetFrameworkVersion>
    <FileAlignment>512</FileAlignment>
    <NuGetPackageImportStamp>
    </NuGetPackageImportStamp>
  </PropertyGroup>
  <PropertyGroup Condition=" '$(Configuration)|$(Platform)' == 'Debug|AnyCPU' ">
    <DebugSymbols>true</DebugSymbols>
    <DebugType>full</DebugType>
    <Optimize>false</Optimize>
    <OutputPath>bin\Debug\</OutputPath>
    <DefineConstants>DEBUG;TRACE</DefineConstants>
    <ErrorReport>prompt</ErrorReport>
    <WarningLevel>4</WarningLevel>
    <AllowUnsafeBlocks>true</AllowUnsafeBlocks>
    <Prefer32Bit>false</Prefer32Bit>
  </PropertyGroup>
  <PropertyGroup Condition=" '$(Configuration)|$(Platform)' == 'Release|AnyCPU' ">
    <DebugType>pdbonly</DebugType>
    <Optimize>true</Optimize>
    <OutputPath>bin\Release\</OutputPath>
    <DefineConstants>TRACE;BENCHMARKING</DefineConstants>
    <ErrorReport>prompt</ErrorReport>
    <WarningLevel>4</WarningLevel>
    <AllowUnsafeBlocks>true</AllowUnsafeBlocks>
    <Prefer32Bit>false</Prefer32Bit>
  </PropertyGroup>
  <PropertyGroup>
    <StartupObject>ImageSharp.Sandbox46.Program</StartupObject>
  </PropertyGroup>
  <ItemGroup>
    <Reference Include="BenchmarkDotNet, Version=0.10.1.0, Culture=neutral, PublicKeyToken=aa0ca2f9092cefc4, processorArchitecture=MSIL">
      <HintPath>..\..\packages\BenchmarkDotNet.0.10.2\lib\net45\BenchmarkDotNet.dll</HintPath>
      <Private>True</Private>
    </Reference>
    <Reference Include="BenchmarkDotNet.Core, Version=0.10.1.0, Culture=neutral, PublicKeyToken=aa0ca2f9092cefc4, processorArchitecture=MSIL">
      <HintPath>..\..\packages\BenchmarkDotNet.Core.0.10.2\lib\net45\BenchmarkDotNet.Core.dll</HintPath>
      <Private>True</Private>
    </Reference>
    <Reference Include="BenchmarkDotNet.Diagnostics.Windows, Version=0.10.1.0, Culture=neutral, PublicKeyToken=aa0ca2f9092cefc4, processorArchitecture=MSIL">
      <HintPath>..\..\packages\BenchmarkDotNet.Diagnostics.Windows.0.10.2\lib\net45\BenchmarkDotNet.Diagnostics.Windows.dll</HintPath>
      <Private>True</Private>
    </Reference>
    <Reference Include="BenchmarkDotNet.Toolchains.Roslyn, Version=0.10.1.0, Culture=neutral, PublicKeyToken=aa0ca2f9092cefc4, processorArchitecture=MSIL">
      <HintPath>..\..\packages\BenchmarkDotNet.Toolchains.Roslyn.0.10.2\lib\net45\BenchmarkDotNet.Toolchains.Roslyn.dll</HintPath>
      <Private>True</Private>
    </Reference>
    <Reference Include="Microsoft.CodeAnalysis, Version=1.3.1.0, Culture=neutral, PublicKeyToken=31bf3856ad364e35, processorArchitecture=MSIL">
      <HintPath>..\..\packages\Microsoft.CodeAnalysis.Common.1.3.2\lib\net45\Microsoft.CodeAnalysis.dll</HintPath>
      <Private>True</Private>
    </Reference>
    <Reference Include="Microsoft.CodeAnalysis.CSharp, Version=1.3.1.0, Culture=neutral, PublicKeyToken=31bf3856ad364e35, processorArchitecture=MSIL">
      <HintPath>..\..\packages\Microsoft.CodeAnalysis.CSharp.1.3.2\lib\net45\Microsoft.CodeAnalysis.CSharp.dll</HintPath>
      <Private>True</Private>
    </Reference>
    <Reference Include="Microsoft.Diagnostics.Tracing.TraceEvent, Version=1.0.41.0, Culture=neutral, PublicKeyToken=b03f5f7f11d50a3a, processorArchitecture=MSIL">
      <HintPath>..\..\packages\Microsoft.Diagnostics.Tracing.TraceEvent.1.0.41\lib\net40\Microsoft.Diagnostics.Tracing.TraceEvent.dll</HintPath>
      <Private>True</Private>
    </Reference>
    <Reference Include="System" />
    <Reference Include="System.AppContext, Version=4.0.0.0, Culture=neutral, PublicKeyToken=b03f5f7f11d50a3a, processorArchitecture=MSIL">
      <HintPath>..\..\packages\System.AppContext.4.1.0\lib\net46\System.AppContext.dll</HintPath>
      <Private>True</Private>
    </Reference>
    <Reference Include="System.Collections.Immutable, Version=1.2.0.0, Culture=neutral, PublicKeyToken=b03f5f7f11d50a3a, processorArchitecture=MSIL">
      <HintPath>..\..\packages\System.Collections.Immutable.1.2.0\lib\portable-net45+win8+wp8+wpa81\System.Collections.Immutable.dll</HintPath>
      <Private>True</Private>
    </Reference>
    <Reference Include="System.ComponentModel.Composition" />
    <Reference Include="System.Console, Version=4.0.0.0, Culture=neutral, PublicKeyToken=b03f5f7f11d50a3a, processorArchitecture=MSIL">
      <HintPath>..\..\packages\System.Console.4.0.0\lib\net46\System.Console.dll</HintPath>
      <Private>True</Private>
    </Reference>
    <Reference Include="System.Core" />
    <Reference Include="System.Diagnostics.FileVersionInfo, Version=4.0.0.0, Culture=neutral, PublicKeyToken=b03f5f7f11d50a3a, processorArchitecture=MSIL">
      <HintPath>..\..\packages\System.Diagnostics.FileVersionInfo.4.0.0\lib\net46\System.Diagnostics.FileVersionInfo.dll</HintPath>
      <Private>True</Private>
    </Reference>
    <Reference Include="System.Diagnostics.StackTrace, Version=4.0.1.0, Culture=neutral, PublicKeyToken=b03f5f7f11d50a3a, processorArchitecture=MSIL">
      <HintPath>..\..\packages\System.Diagnostics.StackTrace.4.0.1\lib\net46\System.Diagnostics.StackTrace.dll</HintPath>
      <Private>True</Private>
    </Reference>
    <Reference Include="System.IO.FileSystem, Version=4.0.1.0, Culture=neutral, PublicKeyToken=b03f5f7f11d50a3a, processorArchitecture=MSIL">
      <HintPath>..\..\packages\System.IO.FileSystem.4.0.1\lib\net46\System.IO.FileSystem.dll</HintPath>
      <Private>True</Private>
    </Reference>
    <Reference Include="System.IO.FileSystem.Primitives, Version=4.0.1.0, Culture=neutral, PublicKeyToken=b03f5f7f11d50a3a, processorArchitecture=MSIL">
      <HintPath>..\..\packages\System.IO.FileSystem.Primitives.4.0.1\lib\net46\System.IO.FileSystem.Primitives.dll</HintPath>
      <Private>True</Private>
    </Reference>
    <Reference Include="System.Management" />
    <Reference Include="System.Numerics" />
    <Reference Include="System.Numerics.Vectors, Version=4.1.1.0, Culture=neutral, PublicKeyToken=b03f5f7f11d50a3a, processorArchitecture=MSIL">
      <HintPath>..\..\packages\System.Numerics.Vectors.4.1.1\lib\net46\System.Numerics.Vectors.dll</HintPath>
      <Private>True</Private>
    </Reference>
    <Reference Include="System.Reflection.Metadata, Version=1.3.0.0, Culture=neutral, PublicKeyToken=b03f5f7f11d50a3a, processorArchitecture=MSIL">
      <HintPath>..\..\packages\System.Reflection.Metadata.1.3.0\lib\portable-net45+win8\System.Reflection.Metadata.dll</HintPath>
      <Private>True</Private>
    </Reference>
    <Reference Include="System.Runtime.CompilerServices.Unsafe, Version=4.0.2.0, Culture=neutral, PublicKeyToken=b03f5f7f11d50a3a, processorArchitecture=MSIL">
      <HintPath>..\..\packages\System.Runtime.CompilerServices.Unsafe.4.3.0\lib\netstandard1.0\System.Runtime.CompilerServices.Unsafe.dll</HintPath>
      <Private>True</Private>
    </Reference>
    <Reference Include="System.Security.Cryptography.Algorithms, Version=4.1.0.0, Culture=neutral, PublicKeyToken=b03f5f7f11d50a3a, processorArchitecture=MSIL">
      <HintPath>..\..\packages\System.Security.Cryptography.Algorithms.4.2.0\lib\net461\System.Security.Cryptography.Algorithms.dll</HintPath>
      <Private>True</Private>
    </Reference>
    <Reference Include="System.Security.Cryptography.Encoding, Version=4.0.0.0, Culture=neutral, PublicKeyToken=b03f5f7f11d50a3a, processorArchitecture=MSIL">
      <HintPath>..\..\packages\System.Security.Cryptography.Encoding.4.0.0\lib\net46\System.Security.Cryptography.Encoding.dll</HintPath>
      <Private>True</Private>
    </Reference>
    <Reference Include="System.Security.Cryptography.Primitives, Version=4.0.0.0, Culture=neutral, PublicKeyToken=b03f5f7f11d50a3a, processorArchitecture=MSIL">
      <HintPath>..\..\packages\System.Security.Cryptography.Primitives.4.0.0\lib\net46\System.Security.Cryptography.Primitives.dll</HintPath>
      <Private>True</Private>
    </Reference>
    <Reference Include="System.Security.Cryptography.X509Certificates, Version=4.1.0.0, Culture=neutral, PublicKeyToken=b03f5f7f11d50a3a, processorArchitecture=MSIL">
      <HintPath>..\..\packages\System.Security.Cryptography.X509Certificates.4.1.0\lib\net461\System.Security.Cryptography.X509Certificates.dll</HintPath>
      <Private>True</Private>
    </Reference>
    <Reference Include="System.Text.Encoding.CodePages, Version=4.0.1.0, Culture=neutral, PublicKeyToken=b03f5f7f11d50a3a, processorArchitecture=MSIL">
      <HintPath>..\..\packages\System.Text.Encoding.CodePages.4.0.1\lib\net46\System.Text.Encoding.CodePages.dll</HintPath>
      <Private>True</Private>
    </Reference>
    <Reference Include="System.Threading.Tasks.Extensions, Version=4.0.0.0, Culture=neutral, PublicKeyToken=cc7b13ffcd2ddd51, processorArchitecture=MSIL">
      <HintPath>..\..\packages\System.Threading.Tasks.Extensions.4.0.0\lib\portable-net45+win8+wp8+wpa81\System.Threading.Tasks.Extensions.dll</HintPath>
      <Private>True</Private>
    </Reference>
    <Reference Include="System.Threading.Thread, Version=4.0.0.0, Culture=neutral, PublicKeyToken=b03f5f7f11d50a3a, processorArchitecture=MSIL">
      <HintPath>..\..\packages\System.Threading.Thread.4.0.0\lib\net46\System.Threading.Thread.dll</HintPath>
      <Private>True</Private>
    </Reference>
    <Reference Include="System.Xml.Linq" />
    <Reference Include="System.Data.DataSetExtensions" />
    <Reference Include="Microsoft.CSharp" />
    <Reference Include="System.Data" />
    <Reference Include="System.Net.Http" />
    <Reference Include="System.Xml" />
    <Reference Include="System.Xml.XmlDocument, Version=4.0.1.0, Culture=neutral, PublicKeyToken=b03f5f7f11d50a3a, processorArchitecture=MSIL">
      <HintPath>..\..\packages\System.Xml.XmlDocument.4.0.1\lib\net46\System.Xml.XmlDocument.dll</HintPath>
      <Private>True</Private>
    </Reference>
    <Reference Include="System.Xml.XPath, Version=4.0.1.0, Culture=neutral, PublicKeyToken=b03f5f7f11d50a3a, processorArchitecture=MSIL">
      <HintPath>..\..\packages\System.Xml.XPath.4.0.1\lib\net46\System.Xml.XPath.dll</HintPath>
      <Private>True</Private>
    </Reference>
    <Reference Include="System.Xml.XPath.XDocument, Version=4.0.1.0, Culture=neutral, PublicKeyToken=b03f5f7f11d50a3a, processorArchitecture=MSIL">
      <HintPath>..\..\packages\System.Xml.XPath.XDocument.4.0.1\lib\net46\System.Xml.XPath.XDocument.dll</HintPath>
      <Private>True</Private>
    </Reference>
    <Reference Include="xunit.abstractions, Version=2.0.0.0, Culture=neutral, PublicKeyToken=8d05b1bb7a6fdb6c, processorArchitecture=MSIL">
      <HintPath>..\..\packages\xunit.abstractions.2.0.1\lib\net35\xunit.abstractions.dll</HintPath>
      <Private>True</Private>
    </Reference>
    <Reference Include="xunit.assert, Version=2.2.0.3444, Culture=neutral, PublicKeyToken=8d05b1bb7a6fdb6c, processorArchitecture=MSIL">
      <HintPath>..\..\packages\xunit.assert.2.2.0-beta4-build3444\lib\netstandard1.0\xunit.assert.dll</HintPath>
      <Private>True</Private>
    </Reference>
    <Reference Include="xunit.core, Version=2.2.0.3444, Culture=neutral, PublicKeyToken=8d05b1bb7a6fdb6c, processorArchitecture=MSIL">
      <HintPath>..\..\packages\xunit.extensibility.core.2.2.0-beta4-build3444\lib\net45\xunit.core.dll</HintPath>
      <Private>True</Private>
    </Reference>
    <Reference Include="xunit.execution.desktop, Version=2.2.0.3444, Culture=neutral, PublicKeyToken=8d05b1bb7a6fdb6c, processorArchitecture=MSIL">
      <HintPath>..\..\packages\xunit.extensibility.execution.2.2.0-beta4-build3444\lib\net45\xunit.execution.desktop.dll</HintPath>
      <Private>True</Private>
    </Reference>
  </ItemGroup>
  <ItemGroup>
<<<<<<< HEAD
=======
    <Reference Include="ImageSharp">
      <HintPath>..\..\src\ImageSharp\bin\$(Configuration)\net461\ImageSharp.dll</HintPath>
    </Reference>
    <Reference Include="ImageSharp.Drawing">
      <HintPath>..\..\src\ImageSharp.Drawing\bin\$(Configuration)\net461\ImageSharp.Drawing.dll</HintPath>
    </Reference>
    <Reference Include="ImageSharp.Drawing.Paths">
      <HintPath>..\..\src\ImageSharp.Drawing.Paths\bin\$(Configuration)\net461\ImageSharp.Drawing.Paths.dll</HintPath>
    </Reference>
    <Reference Include="SixLabors.Shapes">
      <HintPath>..\..\src\ImageSharp.Drawing.Paths\bin\$(Configuration)\net461\SixLabors.Shapes.dll</HintPath>
    </Reference>
    <Reference Include="ImageSharp.Formats.Bmp">
      <HintPath>..\..\src\ImageSharp.Formats.Bmp\bin\$(Configuration)\net461\ImageSharp.Formats.Bmp.dll</HintPath>
    </Reference>
    <Reference Include="ImageSharp.Formats.Gif">
      <HintPath>..\..\src\ImageSharp.Formats.Gif\bin\$(Configuration)\net461\ImageSharp.Formats.Gif.dll</HintPath>
    </Reference>
    <Reference Include="ImageSharp.Formats.Jpeg">
      <HintPath>..\..\src\ImageSharp.Formats.Jpeg\bin\$(Configuration)\net461\ImageSharp.Formats.Jpeg.dll</HintPath>
    </Reference>
    <Reference Include="ImageSharp.Formats.Png">
      <HintPath>..\..\src\ImageSharp.Formats.Png\bin\$(Configuration)\net461\ImageSharp.Formats.Png.dll</HintPath>
    </Reference>
    <Reference Include="ImageSharp.Processing">
      <HintPath>..\..\src\ImageSharp.Processing\bin\$(Configuration)\net461\ImageSharp.Processing.dll</HintPath>
    </Reference>
  </ItemGroup>
  <ItemGroup>
    <Compile Include="..\ImageSharp.Benchmarks\Color\Bulk\PixelAccessorVirtualCopy.cs">
      <Link>Benchmarks\PixelAccessorVirtualCopy.cs</Link>
    </Compile>
    <Compile Include="..\ImageSharp.Tests\Colors\BulkPixelOperationsTests.cs">
      <Link>Tests\Colors\BulkPixelOperationsTests.cs</Link>
    </Compile>
    <Compile Include="..\ImageSharp.Tests\Common\PinnedBufferTests.cs">
      <Link>Tests\Common\PinnedBufferTests.cs</Link>
    </Compile>
>>>>>>> 98dd13b9
    <Compile Include="..\ImageSharp.Tests\Drawing\PolygonTests.cs">
      <Link>Tests\Drawing\PolygonTests.cs</Link>
    </Compile>
    <Compile Include="..\ImageSharp.Tests\FileTestBase.cs">
      <Link>Tests\FileTestBase.cs</Link>
    </Compile>
    <Compile Include="..\ImageSharp.Tests\Formats\Jpg\BadEofJpegTests.cs">
      <Link>Tests\Formats\Jpg\BadEofJpegTests.cs</Link>
    </Compile>
    <Compile Include="..\ImageSharp.Tests\Formats\Jpg\Block8x8FTests.cs">
      <Link>Tests\Formats\Jpg\Block8x8FTests.cs</Link>
    </Compile>
    <Compile Include="..\ImageSharp.Tests\Formats\Jpg\JpegDecoderTests.cs">
      <Link>Tests\Formats\Jpg\JpegDecoderTests.cs</Link>
    </Compile>
    <Compile Include="..\ImageSharp.Tests\Formats\Jpg\JpegEncoderTests.cs">
      <Link>Tests\Formats\Jpg\JpegEncoderTests.cs</Link>
    </Compile>
    <Compile Include="..\ImageSharp.Tests\Formats\Jpg\JpegProfilingBenchmarks.cs">
      <Link>Tests\Formats\Jpg\JpegProfilingBenchmarks.cs</Link>
    </Compile>
    <Compile Include="..\ImageSharp.Tests\Formats\Jpg\JpegUtilityTestFixture.cs">
      <Link>Tests\Formats\Jpg\JpegUtilityTestFixture.cs</Link>
    </Compile>
    <Compile Include="..\ImageSharp.Tests\Formats\Jpg\JpegUtilsTests.cs">
      <Link>Tests\Formats\Jpg\JpegUtilsTests.cs</Link>
    </Compile>
    <Compile Include="..\ImageSharp.Tests\Formats\Jpg\ReferenceImplementations.cs">
      <Link>Tests\Formats\Jpg\ReferenceImplementations.cs</Link>
    </Compile>
    <Compile Include="..\ImageSharp.Tests\Formats\Jpg\ReferenceImplementationsTests.cs">
      <Link>Tests\Formats\Jpg\ReferenceImplementationsTests.cs</Link>
    </Compile>
    <Compile Include="..\ImageSharp.Tests\Formats\Jpg\YCbCrImageTests.cs">
      <Link>Tests\Formats\Jpg\YCbCrImageTests.cs</Link>
    </Compile>
    <Compile Include="..\ImageSharp.Tests\MetaData\ImagePropertyTests.cs">
      <Link>Tests\MetaData\ImagePropertyTests.cs</Link>
    </Compile>
    <Compile Include="..\ImageSharp.Tests\Image\ImageTests.cs">
      <Link>Tests\Image\ImageTests.cs</Link>
    </Compile>
    <Compile Include="..\ImageSharp.Tests\Image\PixelAccessorTests.cs">
      <Link>Tests\Image\PixelAccessorTests.cs</Link>
    </Compile>
    <Compile Include="..\ImageSharp.Tests\Processors\Filters\ResizeTests.cs">
      <Link>Tests\Processors\Filters\ResizeTests.cs</Link>
    </Compile>
    <Compile Include="..\ImageSharp.Tests\TestBase.cs">
      <Link>Tests\TestBase.cs</Link>
    </Compile>
    <Compile Include="..\ImageSharp.Tests\TestFile.cs">
      <Link>Tests\TestFile.cs</Link>
    </Compile>
    <Compile Include="..\ImageSharp.Tests\TestImages.cs">
      <Link>Tests\TestImages.cs</Link>
    </Compile>
    <Compile Include="..\ImageSharp.Tests\TestUtilities\Attributes\ImageDataAttributeBase.cs">
      <Link>Tests\TestUtilities\Attributes\ImageDataAttributeBase.cs</Link>
    </Compile>
    <Compile Include="..\ImageSharp.Tests\TestUtilities\Attributes\WithBlankImageAttribute.cs">
      <Link>Tests\TestUtilities\Attributes\WithBlankImageAttribute.cs</Link>
    </Compile>
    <Compile Include="..\ImageSharp.Tests\TestUtilities\Attributes\WithFileAttribute.cs">
      <Link>Tests\TestUtilities\Attributes\WithFileAttribute.cs</Link>
    </Compile>
    <Compile Include="..\ImageSharp.Tests\TestUtilities\Attributes\WithFileCollectionAttribute.cs">
      <Link>Tests\TestUtilities\Attributes\WithFileCollectionAttribute.cs</Link>
    </Compile>
    <Compile Include="..\ImageSharp.Tests\TestUtilities\Attributes\WithMemberFactoryAttribute.cs">
      <Link>Tests\TestUtilities\Attributes\WithMemberFactoryAttribute.cs</Link>
    </Compile>
    <Compile Include="..\ImageSharp.Tests\TestUtilities\Attributes\WithSolidFilledImagesAttribute.cs">
      <Link>Tests\TestUtilities\Attributes\WithSolidFilledImagesAttribute.cs</Link>
    </Compile>
    <Compile Include="..\ImageSharp.Tests\TestUtilities\Factories\GenericFactory.cs">
      <Link>Tests\TestUtilities\Factories\GenericFactory.cs</Link>
    </Compile>
    <Compile Include="..\ImageSharp.Tests\TestUtilities\Factories\ImageFactory.cs">
      <Link>Tests\TestUtilities\Factories\ImageFactory.cs</Link>
    </Compile>
    <Compile Include="..\ImageSharp.Tests\TestUtilities\ImageProviders\BlankProvider.cs">
      <Link>Tests\TestUtilities\ImageProviders\BlankProvider.cs</Link>
    </Compile>
    <Compile Include="..\ImageSharp.Tests\TestUtilities\ImageProviders\FileProvider.cs">
      <Link>Tests\TestUtilities\ImageProviders\FileProvider.cs</Link>
    </Compile>
    <Compile Include="..\ImageSharp.Tests\TestUtilities\ImageProviders\LambdaProvider.cs">
      <Link>Tests\TestUtilities\ImageProviders\LambdaProvider.cs</Link>
    </Compile>
    <Compile Include="..\ImageSharp.Tests\TestUtilities\ImageProviders\SolidProvider.cs">
      <Link>Tests\TestUtilities\ImageProviders\SolidProvider.cs</Link>
    </Compile>
    <Compile Include="..\ImageSharp.Tests\TestUtilities\ImageProviders\TestImageProvider.cs">
      <Link>Tests\TestUtilities\ImageProviders\TestImageProvider.cs</Link>
    </Compile>
    <Compile Include="..\ImageSharp.Tests\TestUtilities\ImagingTestCaseUtility.cs">
      <Link>Tests\TestUtilities\ImagingTestCaseUtility.cs</Link>
    </Compile>
    <Compile Include="..\ImageSharp.Tests\TestUtilities\MeasureFixture.cs">
      <Link>Tests\TestUtilities\MeasureFixture.cs</Link>
    </Compile>
    <Compile Include="..\ImageSharp.Tests\TestUtilities\PixelTypes.cs">
      <Link>Tests\TestUtilities\PixelTypes.cs</Link>
    </Compile>
    <Compile Include="..\ImageSharp.Tests\TestUtilities\Tests\TestImageProviderTests.cs">
      <Link>Tests\TestUtilities\Tests\TestImageProviderTests.cs</Link>
    </Compile>
    <Compile Include="..\ImageSharp.Tests\TestUtilities\Tests\TestUtilityExtensionsTests.cs">
      <Link>Tests\TestUtilities\Tests\TestUtilityExtensionsTests.cs</Link>
    </Compile>
    <Compile Include="..\ImageSharp.Tests\TestUtilities\TestUtilityExtensions.cs">
      <Link>Tests\TestUtilities\TestUtilityExtensions.cs</Link>
    </Compile>
    <Compile Include="Program.cs" />
    <Compile Include="Properties\AssemblyInfo.cs" />
  </ItemGroup>
  <ItemGroup>
    <None Include="app.config" />
    <None Include="packages.config" />
    <None Include="README.md" />
  </ItemGroup>
  <ItemGroup>
    <Service Include="{82A7F48D-3B50-4B1E-B82E-3ADA8210C358}" />
  </ItemGroup>
  <ItemGroup />
  <ItemGroup>
    <Analyzer Include="..\..\packages\Microsoft.CodeAnalysis.Analyzers.1.1.0\analyzers\dotnet\cs\Microsoft.CodeAnalysis.Analyzers.dll" />
    <Analyzer Include="..\..\packages\Microsoft.CodeAnalysis.Analyzers.1.1.0\analyzers\dotnet\cs\Microsoft.CodeAnalysis.CSharp.Analyzers.dll" />
  </ItemGroup>
  <ItemGroup>
    <ProjectReference Include="..\..\src\ImageSharp.Drawing\ImageSharp.Drawing.csproj">
      <Project>{2e33181e-6e28-4662-a801-e2e7dc206029}</Project>
      <Name>ImageSharp.Drawing</Name>
    </ProjectReference>
    <ProjectReference Include="..\..\src\ImageSharp.Formats.Bmp\ImageSharp.Formats.Bmp.csproj">
      <Project>{c77661b9-f793-422e-8e27-ac60ecc5f215}</Project>
      <Name>ImageSharp.Formats.Bmp</Name>
    </ProjectReference>
    <ProjectReference Include="..\..\src\ImageSharp.Formats.Gif\ImageSharp.Formats.Gif.csproj">
      <Project>{27ad4b5f-ecc4-4c63-9ecb-04ec772fdb6f}</Project>
      <Name>ImageSharp.Formats.Gif</Name>
    </ProjectReference>
    <ProjectReference Include="..\..\src\ImageSharp.Formats.Jpeg\ImageSharp.Formats.Jpeg.csproj">
      <Project>{7213767c-0003-41ca-ab18-0223cfa7ce4b}</Project>
      <Name>ImageSharp.Formats.Jpeg</Name>
    </ProjectReference>
    <ProjectReference Include="..\..\src\ImageSharp.Formats.Png\ImageSharp.Formats.Png.csproj">
      <Project>{556abdcf-ed93-4327-be98-f6815f78b9b8}</Project>
      <Name>ImageSharp.Formats.Png</Name>
    </ProjectReference>
    <ProjectReference Include="..\..\src\ImageSharp.Processing\ImageSharp.Processing.csproj">
      <Project>{a623cfe9-9d2b-4528-ad1f-2e834b061134}</Project>
      <Name>ImageSharp.Processing</Name>
    </ProjectReference>
    <ProjectReference Include="..\..\src\ImageSharp\ImageSharp.csproj">
      <Project>{2aa31a1f-142c-43f4-8687-09abca4b3a26}</Project>
      <Name>ImageSharp</Name>
    </ProjectReference>
    <ProjectReference Include="..\ImageSharp.Benchmarks\ImageSharp.Benchmarks.csproj">
      <Project>{2bf743d8-2a06-412d-96d7-f448f00c5ea5}</Project>
      <Name>ImageSharp.Benchmarks</Name>
    </ProjectReference>
  </ItemGroup>
  <Import Project="$(MSBuildToolsPath)\Microsoft.CSharp.targets" />
  <Target Name="EnsureNuGetPackageBuildImports" BeforeTargets="PrepareForBuild">
    <PropertyGroup>
      <ErrorText>This project references NuGet package(s) that are missing on this computer. Use NuGet Package Restore to download them.  For more information, see http://go.microsoft.com/fwlink/?LinkID=322105. The missing file is {0}.</ErrorText>
    </PropertyGroup>
    <Error Condition="!Exists('..\..\packages\xunit.runner.visualstudio.2.2.0-beta4-build1194\build\net20\xunit.runner.visualstudio.props')" Text="$([System.String]::Format('$(ErrorText)', '..\..\packages\xunit.runner.visualstudio.2.2.0-beta4-build1194\build\net20\xunit.runner.visualstudio.props'))" />
    <Error Condition="!Exists('..\..\packages\Microsoft.Diagnostics.Tracing.TraceEvent.1.0.41\build\Microsoft.Diagnostics.Tracing.TraceEvent.targets')" Text="$([System.String]::Format('$(ErrorText)', '..\..\packages\Microsoft.Diagnostics.Tracing.TraceEvent.1.0.41\build\Microsoft.Diagnostics.Tracing.TraceEvent.targets'))" />
  </Target>
  <Import Project="..\..\packages\Microsoft.Diagnostics.Tracing.TraceEvent.1.0.41\build\Microsoft.Diagnostics.Tracing.TraceEvent.targets" Condition="Exists('..\..\packages\Microsoft.Diagnostics.Tracing.TraceEvent.1.0.41\build\Microsoft.Diagnostics.Tracing.TraceEvent.targets')" />
  <!-- To modify your build process, add your task inside one of the targets below and uncomment it. 
       Other similar extension points exist, see Microsoft.Common.targets.
  <Target Name="BeforeBuild">
  </Target>
  <Target Name="AfterBuild">
  </Target>
  -->
</Project><|MERGE_RESOLUTION|>--- conflicted
+++ resolved
@@ -177,8 +177,6 @@
     </Reference>
   </ItemGroup>
   <ItemGroup>
-<<<<<<< HEAD
-=======
     <Reference Include="ImageSharp">
       <HintPath>..\..\src\ImageSharp\bin\$(Configuration)\net461\ImageSharp.dll</HintPath>
     </Reference>
@@ -217,7 +215,6 @@
     <Compile Include="..\ImageSharp.Tests\Common\PinnedBufferTests.cs">
       <Link>Tests\Common\PinnedBufferTests.cs</Link>
     </Compile>
->>>>>>> 98dd13b9
     <Compile Include="..\ImageSharp.Tests\Drawing\PolygonTests.cs">
       <Link>Tests\Drawing\PolygonTests.cs</Link>
     </Compile>
