--- conflicted
+++ resolved
@@ -33,13 +33,8 @@
 
         /// <inheritdoc/>
         public void Encode<TColor>(Image<TColor> image, Stream stream)
-<<<<<<< HEAD
-        where TColor : struct, IPixel<TColor>
-                {
-=======
-            where TColor : struct, IPackedPixel, IEquatable<TColor>
+            where TColor : struct, IPixel<TColor>
         {
->>>>>>> 9306e531
             GifEncoderCore encoder = new GifEncoderCore
             {
                 Quality = this.Quality,
