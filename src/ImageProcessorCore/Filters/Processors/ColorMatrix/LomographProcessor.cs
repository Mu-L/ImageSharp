﻿// <copyright file="LomographProcessor.cs" company="James Jackson-South">
// Copyright (c) James Jackson-South and contributors.
// Licensed under the Apache License, Version 2.0.
// </copyright>

namespace ImageProcessorCore.Processors
{
    using System.Numerics;

    /// <summary>
    /// Converts the colors of the image recreating an old Lomograph effect.
    /// </summary>
    /// <typeparam name="TColor">The pixel format.</typeparam>
    /// <typeparam name="TPacked">The packed format. <example>uint, long, float.</example></typeparam>
    public class LomographProcessor<TColor, TPacked> : ColorMatrixFilter<TColor, TPacked>
        where TColor : IPackedVector<TPacked>
        where TPacked : struct
    {
        /// <inheritdoc/>
        public override Matrix4x4 Matrix => new Matrix4x4()
        {
            M11 = 1.5f,
            M22 = 1.45f,
            M33 = 1.11f,
            M41 = -.1f,
            M42 = .0f,
            M43 = -.08f
        };

        /// <inheritdoc/>
        protected override void AfterApply(ImageBase<TColor, TPacked> source, Rectangle sourceRectangle)
        {
            TColor packed = default(TColor);
<<<<<<< HEAD
            packed.PackFromBytes(0, 10, 0, 255); // Very dark (mostly black) lime green.
            new VignetteProcessor<TColor, TPacked> { VignetteColor = packed }.Apply(source, sourceRectangle);
=======
            packed.PackFromVector4(new Color(0, 10, 0).ToVector4()); // Very dark (mostly black) lime green.
            new VignetteProcessor<TColor, TPacked> { VignetteColor = packed }.Apply(target, target, sourceRectangle);
>>>>>>> a2dd61e4
        }
    }
}<|MERGE_RESOLUTION|>--- conflicted
+++ resolved
@@ -31,13 +31,8 @@
         protected override void AfterApply(ImageBase<TColor, TPacked> source, Rectangle sourceRectangle)
         {
             TColor packed = default(TColor);
-<<<<<<< HEAD
-            packed.PackFromBytes(0, 10, 0, 255); // Very dark (mostly black) lime green.
+            packed.PackFromVector4(new Color(0, 10, 0).ToVector4()); // Very dark (mostly black) lime green.
             new VignetteProcessor<TColor, TPacked> { VignetteColor = packed }.Apply(source, sourceRectangle);
-=======
-            packed.PackFromVector4(new Color(0, 10, 0).ToVector4()); // Very dark (mostly black) lime green.
-            new VignetteProcessor<TColor, TPacked> { VignetteColor = packed }.Apply(target, target, sourceRectangle);
->>>>>>> a2dd61e4
         }
     }
 }