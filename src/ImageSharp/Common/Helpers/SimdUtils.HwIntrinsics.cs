// Copyright (c) Six Labors.
// Licensed under the Six Labors Split License.

using System.Runtime.CompilerServices;
using System.Runtime.InteropServices;
using System.Runtime.Intrinsics;
using System.Runtime.Intrinsics.Arm;
using System.Runtime.Intrinsics.X86;
using SixLabors.ImageSharp.PixelFormats;

namespace SixLabors.ImageSharp;

internal static partial class SimdUtils
{
    public static class HwIntrinsics
    {
        [MethodImpl(MethodImplOptions.AggressiveInlining)] // too much IL for JIT to inline, so give a hint
        public static Vector256<int> PermuteMaskDeinterleave8x32() => Vector256.Create(0, 0, 0, 0, 4, 0, 0, 0, 1, 0, 0, 0, 5, 0, 0, 0, 2, 0, 0, 0, 6, 0, 0, 0, 3, 0, 0, 0, 7, 0, 0, 0).AsInt32();

        [MethodImpl(MethodImplOptions.AggressiveInlining)]
        public static Vector256<uint> PermuteMaskEvenOdd8x32() => Vector256.Create(0, 0, 0, 0, 2, 0, 0, 0, 4, 0, 0, 0, 6, 0, 0, 0, 1, 0, 0, 0, 3, 0, 0, 0, 5, 0, 0, 0, 7, 0, 0, 0).AsUInt32();

        [MethodImpl(MethodImplOptions.AggressiveInlining)]
        public static Vector256<uint> PermuteMaskSwitchInnerDWords8x32() => Vector256.Create(0, 0, 0, 0, 1, 0, 0, 0, 4, 0, 0, 0, 5, 0, 0, 0, 2, 0, 0, 0, 3, 0, 0, 0, 6, 0, 0, 0, 7, 0, 0, 0).AsUInt32();

        [MethodImpl(MethodImplOptions.AggressiveInlining)]
        private static Vector256<uint> MoveFirst24BytesToSeparateLanes() => Vector256.Create(0, 0, 0, 0, 1, 0, 0, 0, 2, 0, 0, 0, 6, 0, 0, 0, 3, 0, 0, 0, 4, 0, 0, 0, 5, 0, 0, 0, 7, 0, 0, 0).AsUInt32();

        [MethodImpl(MethodImplOptions.AggressiveInlining)]
        internal static Vector256<byte> ExtractRgb() => Vector256.Create(0, 3, 6, 9, 1, 4, 7, 10, 2, 5, 8, 11, 0xFF, 0xFF, 0xFF, 0xFF, 0, 3, 6, 9, 1, 4, 7, 10, 2, 5, 8, 11, 0xFF, 0xFF, 0xFF, 0xFF);

        [MethodImpl(MethodImplOptions.AggressiveInlining)]
        private static Vector128<byte> ShuffleMaskPad4Nx16() => Vector128.Create(0, 1, 2, 0x80, 3, 4, 5, 0x80, 6, 7, 8, 0x80, 9, 10, 11, 0x80);

        [MethodImpl(MethodImplOptions.AggressiveInlining)]
        private static Vector128<byte> ShuffleMaskSlice4Nx16() => Vector128.Create(0, 1, 2, 4, 5, 6, 8, 9, 10, 12, 13, 14, 0x80, 0x80, 0x80, 0x80);

#pragma warning disable SA1003, SA1116, SA1117 // Parameters should be on same line or separate lines
        [MethodImpl(MethodImplOptions.AggressiveInlining)]
        private static Vector256<byte> ShuffleMaskShiftAlpha() => Vector256.Create((byte)
            0, 1, 2, 4, 5, 6, 8, 9, 10, 12, 13, 14, 3, 7, 11, 15,
            0, 1, 2, 4, 5, 6, 8, 9, 10, 12, 13, 14, 3, 7, 11, 15);

        [MethodImpl(MethodImplOptions.AggressiveInlining)]
        public static Vector256<uint> PermuteMaskShiftAlpha8x32() => Vector256.Create(
            0, 0, 0, 0, 1, 0, 0, 0, 2, 0, 0, 0, 4, 0, 0, 0,
            5, 0, 0, 0, 6, 0, 0, 0, 3, 0, 0, 0, 7, 0, 0, 0).AsUInt32();
#pragma warning restore SA1003, SA1116, SA1117 // Parameters should be on same line or separate lines

        /// <summary>
        /// Shuffle single-precision (32-bit) floating-point elements in <paramref name="source"/>
        /// using the control and store the results in <paramref name="dest"/>.
        /// </summary>
        /// <param name="source">The source span of floats.</param>
        /// <param name="dest">The destination span of floats.</param>
        /// <param name="control">The byte control.</param>
        [MethodImpl(InliningOptions.ShortMethod)]
        public static void Shuffle4Reduce(
            ref ReadOnlySpan<float> source,
            ref Span<float> dest,
            byte control)
        {
            if (Avx.IsSupported || Sse.IsSupported)
            {
                int remainder = Avx.IsSupported
                    ? Numerics.ModuloP2(source.Length, Vector256<float>.Count)
                    : Numerics.ModuloP2(source.Length, Vector128<float>.Count);

                int adjustedCount = source.Length - remainder;

                if (adjustedCount > 0)
                {
                    Shuffle4(
                        source[..adjustedCount],
                        dest[..adjustedCount],
                        control);

                    source = source[adjustedCount..];
                    dest = dest[adjustedCount..];
                }
            }
        }

        /// <summary>
        /// Shuffle 8-bit integers within 128-bit lanes in <paramref name="source"/>
        /// using the control and store the results in <paramref name="dest"/>.
        /// </summary>
        /// <param name="source">The source span of bytes.</param>
        /// <param name="dest">The destination span of bytes.</param>
        /// <param name="control">The byte control.</param>
        [MethodImpl(InliningOptions.ShortMethod)]
        public static void Shuffle4Reduce(
            ref ReadOnlySpan<byte> source,
            ref Span<byte> dest,
            byte control)
        {
            if (Avx2.IsSupported || Ssse3.IsSupported)
            {
                int remainder = Avx2.IsSupported
                    ? Numerics.ModuloP2(source.Length, Vector256<byte>.Count)
                    : Numerics.ModuloP2(source.Length, Vector128<byte>.Count);

                int adjustedCount = source.Length - remainder;

                if (adjustedCount > 0)
                {
                    Shuffle4(
                        source[..adjustedCount],
                        dest[..adjustedCount],
                        control);

                    source = source[adjustedCount..];
                    dest = dest[adjustedCount..];
                }
            }
        }

        /// <summary>
        /// Shuffles 8-bit integer triplets within 128-bit lanes in <paramref name="source"/>
        /// using the control and store the results in <paramref name="dest"/>.
        /// </summary>
        /// <param name="source">The source span of bytes.</param>
        /// <param name="dest">The destination span of bytes.</param>
        /// <param name="control">The byte control.</param>
        [MethodImpl(InliningOptions.ShortMethod)]
        public static void Shuffle3Reduce(
            ref ReadOnlySpan<byte> source,
            ref Span<byte> dest,
            byte control)
        {
            if (Ssse3.IsSupported)
            {
                int remainder = source.Length % (Vector128<byte>.Count * 3);

                int adjustedCount = source.Length - remainder;

                if (adjustedCount > 0)
                {
                    Shuffle3(
                        source[..adjustedCount],
                        dest[..adjustedCount],
                        control);

                    source = source[adjustedCount..];
                    dest = dest[adjustedCount..];
                }
            }
        }

        /// <summary>
        /// Pads then shuffles 8-bit integers within 128-bit lanes in <paramref name="source"/>
        /// using the control and store the results in <paramref name="dest"/>.
        /// </summary>
        /// <param name="source">The source span of bytes.</param>
        /// <param name="dest">The destination span of bytes.</param>
        /// <param name="control">The byte control.</param>
        [MethodImpl(InliningOptions.ShortMethod)]
        public static void Pad3Shuffle4Reduce(
            ref ReadOnlySpan<byte> source,
            ref Span<byte> dest,
            byte control)
        {
            if (Ssse3.IsSupported)
            {
                int remainder = source.Length % (Vector128<byte>.Count * 3);

                int sourceCount = source.Length - remainder;
                int destCount = (int)((uint)sourceCount * 4 / 3);

                if (sourceCount > 0)
                {
                    Pad3Shuffle4(
                        source[..sourceCount],
                        dest[..destCount],
                        control);

                    source = source[sourceCount..];
                    dest = dest[destCount..];
                }
            }
        }

        /// <summary>
        /// Shuffles then slices 8-bit integers within 128-bit lanes in <paramref name="source"/>
        /// using the control and store the results in <paramref name="dest"/>.
        /// </summary>
        /// <param name="source">The source span of bytes.</param>
        /// <param name="dest">The destination span of bytes.</param>
        /// <param name="control">The byte control.</param>
        [MethodImpl(InliningOptions.ShortMethod)]
        public static void Shuffle4Slice3Reduce(
            ref ReadOnlySpan<byte> source,
            ref Span<byte> dest,
            byte control)
        {
            if (Ssse3.IsSupported)
            {
                int remainder = source.Length & ((Vector128<byte>.Count * 4) - 1);    // bit-hack for modulo

                int sourceCount = source.Length - remainder;
                int destCount = (int)((uint)sourceCount * 3 / 4);

                if (sourceCount > 0)
                {
                    Shuffle4Slice3(
                        source[..sourceCount],
                        dest[..destCount],
                        control);

                    source = source[sourceCount..];
                    dest = dest[destCount..];
                }
            }
        }

        [MethodImpl(InliningOptions.ShortMethod)]
        private static void Shuffle4(
            ReadOnlySpan<float> source,
            Span<float> dest,
            byte control)
        {
            if (Avx.IsSupported)
            {
                ref Vector256<float> sourceBase =
                    ref Unsafe.As<float, Vector256<float>>(ref MemoryMarshal.GetReference(source));

                ref Vector256<float> destBase =
                    ref Unsafe.As<float, Vector256<float>>(ref MemoryMarshal.GetReference(dest));

<<<<<<< HEAD
                nint n = (nint)((uint)dest.Length / (uint)Vector256<float>.Count);
=======
                nint n = (nint)dest.Vector256Count<float>();
>>>>>>> b6736b08
                nint m = Numerics.Modulo4(n);
                nint u = n - m;

                for (nint i = 0; i < u; i += 4)
                {
                    ref Vector256<float> vd0 = ref Unsafe.Add(ref destBase, i);
                    ref Vector256<float> vs0 = ref Unsafe.Add(ref sourceBase, i);

                    vd0 = Avx.Permute(vs0, control);
                    Unsafe.Add(ref vd0, 1) = Avx.Permute(Unsafe.Add(ref vs0, 1), control);
                    Unsafe.Add(ref vd0, 2) = Avx.Permute(Unsafe.Add(ref vs0, 2), control);
                    Unsafe.Add(ref vd0, 3) = Avx.Permute(Unsafe.Add(ref vs0, 3), control);
                }

                if (m > 0)
                {
                    for (nint i = u; i < n; i++)
                    {
                        Unsafe.Add(ref destBase, i) = Avx.Permute(Unsafe.Add(ref sourceBase, i), control);
                    }
                }
            }
            else
            {
                // Sse
                ref Vector128<float> sourceBase =
                    ref Unsafe.As<float, Vector128<float>>(ref MemoryMarshal.GetReference(source));

                ref Vector128<float> destBase =
                    ref Unsafe.As<float, Vector128<float>>(ref MemoryMarshal.GetReference(dest));

                nint n = (nint)((uint)dest.Length / (uint)Vector128<float>.Count);
                nint m = Numerics.Modulo4(n);
                nint u = n - m;

                for (nint i = 0; i < u; i += 4)
                {
                    ref Vector128<float> vd0 = ref Unsafe.Add(ref destBase, i);
                    ref Vector128<float> vs0 = ref Unsafe.Add(ref sourceBase, i);

                    vd0 = Sse.Shuffle(vs0, vs0, control);

                    Vector128<float> vs1 = Unsafe.Add(ref vs0, 1);
                    Unsafe.Add(ref vd0, 1) = Sse.Shuffle(vs1, vs1, control);

                    Vector128<float> vs2 = Unsafe.Add(ref vs0, 2);
                    Unsafe.Add(ref vd0, 2) = Sse.Shuffle(vs2, vs2, control);

                    Vector128<float> vs3 = Unsafe.Add(ref vs0, 3);
                    Unsafe.Add(ref vd0, 3) = Sse.Shuffle(vs3, vs3, control);
                }

                if (m > 0)
                {
                    for (nint i = u; i < n; i++)
                    {
                        Vector128<float> vs = Unsafe.Add(ref sourceBase, i);
                        Unsafe.Add(ref destBase, i) = Sse.Shuffle(vs, vs, control);
                    }
                }
            }
        }

        [MethodImpl(InliningOptions.ShortMethod)]
        private static void Shuffle4(
            ReadOnlySpan<byte> source,
            Span<byte> dest,
            byte control)
        {
            if (Avx2.IsSupported)
            {
                // I've chosen to do this for convenience while we determine what
                // shuffle controls to add to the library.
                // We can add static ROS instances if need be in the future.
                Span<byte> bytes = stackalloc byte[Vector256<byte>.Count];
                Shuffle.MMShuffleSpan(ref bytes, control);
                Vector256<byte> vshuffle = Unsafe.As<byte, Vector256<byte>>(ref MemoryMarshal.GetReference(bytes));

                ref Vector256<byte> sourceBase =
                    ref Unsafe.As<byte, Vector256<byte>>(ref MemoryMarshal.GetReference(source));

                ref Vector256<byte> destBase =
                    ref Unsafe.As<byte, Vector256<byte>>(ref MemoryMarshal.GetReference(dest));

                nint n = (nint)((uint)dest.Length / (uint)Vector256<byte>.Count);
                nint m = Numerics.Modulo4(n);
                nint u = n - m;

                for (nint i = 0; i < u; i += 4)
                {
                    ref Vector256<byte> vs0 = ref Unsafe.Add(ref sourceBase, i);
                    ref Vector256<byte> vd0 = ref Unsafe.Add(ref destBase, i);

                    vd0 = Avx2.Shuffle(vs0, vshuffle);
                    Unsafe.Add(ref vd0, 1) = Avx2.Shuffle(Unsafe.Add(ref vs0, 1), vshuffle);
                    Unsafe.Add(ref vd0, 2) = Avx2.Shuffle(Unsafe.Add(ref vs0, 2), vshuffle);
                    Unsafe.Add(ref vd0, 3) = Avx2.Shuffle(Unsafe.Add(ref vs0, 3), vshuffle);
                }

                if (m > 0)
                {
                    for (nint i = u; i < n; i++)
                    {
                        Unsafe.Add(ref destBase, i) = Avx2.Shuffle(Unsafe.Add(ref sourceBase, i), vshuffle);
                    }
                }
            }
            else
            {
                // Ssse3
                Span<byte> bytes = stackalloc byte[Vector128<byte>.Count];
                Shuffle.MMShuffleSpan(ref bytes, control);
                Vector128<byte> vshuffle = Unsafe.As<byte, Vector128<byte>>(ref MemoryMarshal.GetReference(bytes));

                ref Vector128<byte> sourceBase =
                    ref Unsafe.As<byte, Vector128<byte>>(ref MemoryMarshal.GetReference(source));

                ref Vector128<byte> destBase =
                    ref Unsafe.As<byte, Vector128<byte>>(ref MemoryMarshal.GetReference(dest));

                nint n = (nint)((uint)dest.Length / (uint)Vector128<byte>.Count);
                nint m = Numerics.Modulo4(n);
                nint u = n - m;

                for (nint i = 0; i < u; i += 4)
                {
                    ref Vector128<byte> vs0 = ref Unsafe.Add(ref sourceBase, i);
                    ref Vector128<byte> vd0 = ref Unsafe.Add(ref destBase, i);

                    vd0 = Ssse3.Shuffle(vs0, vshuffle);
                    Unsafe.Add(ref vd0, 1) = Ssse3.Shuffle(Unsafe.Add(ref vs0, 1), vshuffle);
                    Unsafe.Add(ref vd0, 2) = Ssse3.Shuffle(Unsafe.Add(ref vs0, 2), vshuffle);
                    Unsafe.Add(ref vd0, 3) = Ssse3.Shuffle(Unsafe.Add(ref vs0, 3), vshuffle);
                }

                if (m > 0)
                {
                    for (nint i = u; i < n; i++)
                    {
                        Unsafe.Add(ref destBase, i) = Ssse3.Shuffle(Unsafe.Add(ref sourceBase, i), vshuffle);
                    }
                }
            }
        }

        [MethodImpl(InliningOptions.ShortMethod)]
        private static void Shuffle3(
            ReadOnlySpan<byte> source,
            Span<byte> dest,
            byte control)
        {
            if (Ssse3.IsSupported)
            {
                Vector128<byte> vmask = ShuffleMaskPad4Nx16();
                Vector128<byte> vmasko = ShuffleMaskSlice4Nx16();
                Vector128<byte> vmaske = Ssse3.AlignRight(vmasko, vmasko, 12);

                Span<byte> bytes = stackalloc byte[Vector128<byte>.Count];
                Shuffle.MMShuffleSpan(ref bytes, control);
                Vector128<byte> vshuffle = Unsafe.As<byte, Vector128<byte>>(ref MemoryMarshal.GetReference(bytes));

                ref Vector128<byte> sourceBase =
                    ref Unsafe.As<byte, Vector128<byte>>(ref MemoryMarshal.GetReference(source));

                ref Vector128<byte> destBase =
                    ref Unsafe.As<byte, Vector128<byte>>(ref MemoryMarshal.GetReference(dest));

                nuint n = source.Vector128Count<byte>();

                for (nuint i = 0; i < n; i += 3)
                {
                    ref Vector128<byte> vs = ref Unsafe.Add(ref sourceBase, i);

                    Vector128<byte> v0 = vs;
                    Vector128<byte> v1 = Unsafe.Add(ref vs, 1);
                    Vector128<byte> v2 = Unsafe.Add(ref vs, 2);
                    Vector128<byte> v3 = Sse2.ShiftRightLogical128BitLane(v2, 4);

                    v2 = Ssse3.AlignRight(v2, v1, 8);
                    v1 = Ssse3.AlignRight(v1, v0, 12);

                    v0 = Ssse3.Shuffle(Ssse3.Shuffle(v0, vmask), vshuffle);
                    v1 = Ssse3.Shuffle(Ssse3.Shuffle(v1, vmask), vshuffle);
                    v2 = Ssse3.Shuffle(Ssse3.Shuffle(v2, vmask), vshuffle);
                    v3 = Ssse3.Shuffle(Ssse3.Shuffle(v3, vmask), vshuffle);

                    v0 = Ssse3.Shuffle(v0, vmaske);
                    v1 = Ssse3.Shuffle(v1, vmasko);
                    v2 = Ssse3.Shuffle(v2, vmaske);
                    v3 = Ssse3.Shuffle(v3, vmasko);

                    v0 = Ssse3.AlignRight(v1, v0, 4);
                    v3 = Ssse3.AlignRight(v3, v2, 12);

                    v1 = Sse2.ShiftLeftLogical128BitLane(v1, 4);
                    v2 = Sse2.ShiftRightLogical128BitLane(v2, 4);

                    v1 = Ssse3.AlignRight(v2, v1, 8);

                    ref Vector128<byte> vd = ref Unsafe.Add(ref destBase, i);

                    vd = v0;
                    Unsafe.Add(ref vd, 1) = v1;
                    Unsafe.Add(ref vd, 2) = v3;
                }
            }
        }

        [MethodImpl(InliningOptions.ShortMethod)]
        private static void Pad3Shuffle4(
            ReadOnlySpan<byte> source,
            Span<byte> dest,
            byte control)
        {
            if (Ssse3.IsSupported)
            {
                Vector128<byte> vmask = ShuffleMaskPad4Nx16();
                Vector128<byte> vfill = Vector128.Create(0xff000000ff000000ul).AsByte();

                Span<byte> bytes = stackalloc byte[Vector128<byte>.Count];
                Shuffle.MMShuffleSpan(ref bytes, control);
                Vector128<byte> vshuffle = Unsafe.As<byte, Vector128<byte>>(ref MemoryMarshal.GetReference(bytes));

                ref Vector128<byte> sourceBase =
                    ref Unsafe.As<byte, Vector128<byte>>(ref MemoryMarshal.GetReference(source));

                ref Vector128<byte> destBase =
                    ref Unsafe.As<byte, Vector128<byte>>(ref MemoryMarshal.GetReference(dest));

                nuint n = source.Vector128Count<byte>();

                for (nuint i = 0, j = 0; i < n; i += 3, j += 4)
                {
                    ref Vector128<byte> v0 = ref Unsafe.Add(ref sourceBase, i);
                    Vector128<byte> v1 = Unsafe.Add(ref v0, 1);
                    Vector128<byte> v2 = Unsafe.Add(ref v0, 2);
                    Vector128<byte> v3 = Sse2.ShiftRightLogical128BitLane(v2, 4);

                    v2 = Ssse3.AlignRight(v2, v1, 8);
                    v1 = Ssse3.AlignRight(v1, v0, 12);

                    ref Vector128<byte> vd = ref Unsafe.Add(ref destBase, j);

                    vd = Ssse3.Shuffle(Sse2.Or(Ssse3.Shuffle(v0, vmask), vfill), vshuffle);
                    Unsafe.Add(ref vd, 1) = Ssse3.Shuffle(Sse2.Or(Ssse3.Shuffle(v1, vmask), vfill), vshuffle);
                    Unsafe.Add(ref vd, 2) = Ssse3.Shuffle(Sse2.Or(Ssse3.Shuffle(v2, vmask), vfill), vshuffle);
                    Unsafe.Add(ref vd, 3) = Ssse3.Shuffle(Sse2.Or(Ssse3.Shuffle(v3, vmask), vfill), vshuffle);
                }
            }
        }

        [MethodImpl(InliningOptions.ShortMethod)]
        private static void Shuffle4Slice3(
            ReadOnlySpan<byte> source,
            Span<byte> dest,
            byte control)
        {
            if (Ssse3.IsSupported)
            {
                Vector128<byte> vmasko = ShuffleMaskSlice4Nx16();
                Vector128<byte> vmaske = Ssse3.AlignRight(vmasko, vmasko, 12);

                Span<byte> bytes = stackalloc byte[Vector128<byte>.Count];
                Shuffle.MMShuffleSpan(ref bytes, control);
                Vector128<byte> vshuffle = Unsafe.As<byte, Vector128<byte>>(ref MemoryMarshal.GetReference(bytes));

                ref Vector128<byte> sourceBase =
                    ref Unsafe.As<byte, Vector128<byte>>(ref MemoryMarshal.GetReference(source));

                ref Vector128<byte> destBase =
                    ref Unsafe.As<byte, Vector128<byte>>(ref MemoryMarshal.GetReference(dest));

                nuint n = source.Vector128Count<byte>();

                for (nuint i = 0, j = 0; i < n; i += 4, j += 3)
                {
                    ref Vector128<byte> vs = ref Unsafe.Add(ref sourceBase, i);

                    Vector128<byte> v0 = vs;
                    Vector128<byte> v1 = Unsafe.Add(ref vs, 1);
                    Vector128<byte> v2 = Unsafe.Add(ref vs, 2);
                    Vector128<byte> v3 = Unsafe.Add(ref vs, 3);

                    v0 = Ssse3.Shuffle(Ssse3.Shuffle(v0, vshuffle), vmaske);
                    v1 = Ssse3.Shuffle(Ssse3.Shuffle(v1, vshuffle), vmasko);
                    v2 = Ssse3.Shuffle(Ssse3.Shuffle(v2, vshuffle), vmaske);
                    v3 = Ssse3.Shuffle(Ssse3.Shuffle(v3, vshuffle), vmasko);

                    v0 = Ssse3.AlignRight(v1, v0, 4);
                    v3 = Ssse3.AlignRight(v3, v2, 12);

                    v1 = Sse2.ShiftLeftLogical128BitLane(v1, 4);
                    v2 = Sse2.ShiftRightLogical128BitLane(v2, 4);

                    v1 = Ssse3.AlignRight(v2, v1, 8);

                    ref Vector128<byte> vd = ref Unsafe.Add(ref destBase, j);

                    vd = v0;
                    Unsafe.Add(ref vd, 1) = v1;
                    Unsafe.Add(ref vd, 2) = v3;
                }
            }
        }

        /// <summary>
        /// Performs a multiplication and an addition of the <see cref="Vector256{Single}"/>.
        /// TODO: Fix. The arguments are in a different order to the FMA intrinsic.
        /// </summary>
        /// <remarks>ret = (vm0 * vm1) + va</remarks>
        /// <param name="va">The vector to add to the intermediate result.</param>
        /// <param name="vm0">The first vector to multiply.</param>
        /// <param name="vm1">The second vector to multiply.</param>
        /// <returns>The <see cref="Vector256{T}"/>.</returns>
        [MethodImpl(InliningOptions.AlwaysInline)]
        public static Vector256<float> MultiplyAdd(
            Vector256<float> va,
            Vector256<float> vm0,
            Vector256<float> vm1)
        {
            if (Fma.IsSupported)
            {
                return Fma.MultiplyAdd(vm1, vm0, va);
            }

            return Avx.Add(Avx.Multiply(vm0, vm1), va);
        }

        /// <summary>
        /// Performs a multiplication and an addition of the <see cref="Vector128{Single}"/>.
        /// TODO: Fix. The arguments are in a different order to the FMA intrinsic.
        /// </summary>
        /// <remarks>ret = (vm0 * vm1) + va</remarks>
        /// <param name="va">The vector to add to the intermediate result.</param>
        /// <param name="vm0">The first vector to multiply.</param>
        /// <param name="vm1">The second vector to multiply.</param>
        /// <returns>The <see cref="Vector256{T}"/>.</returns>
        [MethodImpl(InliningOptions.AlwaysInline)]
        public static Vector128<float> MultiplyAdd(
            Vector128<float> va,
            Vector128<float> vm0,
            Vector128<float> vm1)
        {
            if (Fma.IsSupported)
            {
                return Fma.MultiplyAdd(vm1, vm0, va);
            }

            if (AdvSimd.IsSupported)
            {
                return AdvSimd.Add(AdvSimd.Multiply(vm0, vm1), va);
            }

            return Sse.Add(Sse.Multiply(vm0, vm1), va);
        }

        /// <summary>
        /// Performs a multiplication and a subtraction of the <see cref="Vector256{Single}"/>.
        /// TODO: Fix. The arguments are in a different order to the FMA intrinsic.
        /// </summary>
        /// <remarks>ret = (vm0 * vm1) - vs</remarks>
        /// <param name="vs">The vector to subtract from the intermediate result.</param>
        /// <param name="vm0">The first vector to multiply.</param>
        /// <param name="vm1">The second vector to multiply.</param>
        /// <returns>The <see cref="Vector256{T}"/>.</returns>
        [MethodImpl(InliningOptions.ShortMethod)]
        public static Vector256<float> MultiplySubtract(
            Vector256<float> vs,
            Vector256<float> vm0,
            Vector256<float> vm1)
        {
            if (Fma.IsSupported)
            {
                return Fma.MultiplySubtract(vm1, vm0, vs);
            }

            return Avx.Subtract(Avx.Multiply(vm0, vm1), vs);
        }

        /// <summary>
        /// Performs a multiplication and a negated addition of the <see cref="Vector256{Single}"/>.
        /// </summary>
        /// <remarks>ret = c - (a * b)</remarks>
        /// <param name="a">The first vector to multiply.</param>
        /// <param name="b">The second vector to multiply.</param>
        /// <param name="c">The vector to add negated to the intermediate result.</param>
        /// <returns>The <see cref="Vector256{T}"/>.</returns>
        [MethodImpl(InliningOptions.ShortMethod)]
        public static Vector256<float> MultiplyAddNegated(
            Vector256<float> a,
            Vector256<float> b,
            Vector256<float> c)
        {
            if (Fma.IsSupported)
            {
                return Fma.MultiplyAddNegated(a, b, c);
            }

            return Avx.Subtract(c, Avx.Multiply(a, b));
        }

        /// <summary>
        /// <see cref="ByteToNormalizedFloat"/> as many elements as possible, slicing them down (keeping the remainder).
        /// </summary>
        [MethodImpl(InliningOptions.ShortMethod)]
        internal static void ByteToNormalizedFloatReduce(
            ref ReadOnlySpan<byte> source,
            ref Span<float> dest)
        {
            DebugGuard.IsTrue(source.Length == dest.Length, nameof(source), "Input spans must be of same length!");

            if (Avx2.IsSupported || Sse2.IsSupported)
            {
                int remainder;
                if (Avx2.IsSupported)
                {
                    remainder = Numerics.ModuloP2(source.Length, Vector256<byte>.Count);
                }
                else
                {
                    remainder = Numerics.ModuloP2(source.Length, Vector128<byte>.Count);
                }

                int adjustedCount = source.Length - remainder;

                if (adjustedCount > 0)
                {
                    ByteToNormalizedFloat(source[..adjustedCount], dest[..adjustedCount]);

                    source = source[adjustedCount..];
                    dest = dest[adjustedCount..];
                }
            }
        }

        /// <summary>
        /// Implementation <see cref="SimdUtils.ByteToNormalizedFloat"/>, which is faster on new RyuJIT runtime.
        /// </summary>
        /// <remarks>
        /// Implementation is based on MagicScaler code:
        /// https://github.com/saucecontrol/PhotoSauce/blob/b5811908041200488aa18fdfd17df5fc457415dc/src/MagicScaler/Magic/Processors/ConvertersFloat.cs#L80-L182
        /// </remarks>
        internal static unsafe void ByteToNormalizedFloat(
            ReadOnlySpan<byte> source,
            Span<float> dest)
        {
            fixed (byte* sourceBase = source)
            {
                if (Avx2.IsSupported)
                {
                    VerifySpanInput(source, dest, Vector256<byte>.Count);

                    nuint n = dest.Vector256Count<byte>();

                    ref Vector256<float> destBase =
                        ref Unsafe.As<float, Vector256<float>>(ref MemoryMarshal.GetReference(dest));

                    Vector256<float> scale = Vector256.Create(1 / (float)byte.MaxValue);

                    for (nuint i = 0; i < n; i++)
                    {
                        nuint si = (uint)Vector256<byte>.Count * i;
                        Vector256<int> i0 = Avx2.ConvertToVector256Int32(sourceBase + si);
                        Vector256<int> i1 = Avx2.ConvertToVector256Int32(sourceBase + si + Vector256<int>.Count);
                        Vector256<int> i2 = Avx2.ConvertToVector256Int32(sourceBase + si + (Vector256<int>.Count * 2));
                        Vector256<int> i3 = Avx2.ConvertToVector256Int32(sourceBase + si + (Vector256<int>.Count * 3));

                        Vector256<float> f0 = Avx.Multiply(scale, Avx.ConvertToVector256Single(i0));
                        Vector256<float> f1 = Avx.Multiply(scale, Avx.ConvertToVector256Single(i1));
                        Vector256<float> f2 = Avx.Multiply(scale, Avx.ConvertToVector256Single(i2));
                        Vector256<float> f3 = Avx.Multiply(scale, Avx.ConvertToVector256Single(i3));

                        ref Vector256<float> d = ref Unsafe.Add(ref destBase, i * 4);

                        d = f0;
                        Unsafe.Add(ref d, 1) = f1;
                        Unsafe.Add(ref d, 2) = f2;
                        Unsafe.Add(ref d, 3) = f3;
                    }
                }
                else
                {
                    // Sse
                    VerifySpanInput(source, dest, Vector128<byte>.Count);

                    nuint n = dest.Vector128Count<byte>();

                    ref Vector128<float> destBase =
                        ref Unsafe.As<float, Vector128<float>>(ref MemoryMarshal.GetReference(dest));

                    Vector128<float> scale = Vector128.Create(1 / (float)byte.MaxValue);
                    Vector128<byte> zero = Vector128<byte>.Zero;

                    for (nuint i = 0; i < n; i++)
                    {
                        nuint si = (uint)Vector128<byte>.Count * i;

                        Vector128<int> i0, i1, i2, i3;
                        if (Sse41.IsSupported)
                        {
                            i0 = Sse41.ConvertToVector128Int32(sourceBase + si);
                            i1 = Sse41.ConvertToVector128Int32(sourceBase + si + Vector128<int>.Count);
                            i2 = Sse41.ConvertToVector128Int32(sourceBase + si + (Vector128<int>.Count * 2));
                            i3 = Sse41.ConvertToVector128Int32(sourceBase + si + (Vector128<int>.Count * 3));
                        }
                        else
                        {
                            Vector128<byte> b = Sse2.LoadVector128(sourceBase + si);
                            Vector128<short> s0 = Sse2.UnpackLow(b, zero).AsInt16();
                            Vector128<short> s1 = Sse2.UnpackHigh(b, zero).AsInt16();

                            i0 = Sse2.UnpackLow(s0, zero.AsInt16()).AsInt32();
                            i1 = Sse2.UnpackHigh(s0, zero.AsInt16()).AsInt32();
                            i2 = Sse2.UnpackLow(s1, zero.AsInt16()).AsInt32();
                            i3 = Sse2.UnpackHigh(s1, zero.AsInt16()).AsInt32();
                        }

                        Vector128<float> f0 = Sse.Multiply(scale, Sse2.ConvertToVector128Single(i0));
                        Vector128<float> f1 = Sse.Multiply(scale, Sse2.ConvertToVector128Single(i1));
                        Vector128<float> f2 = Sse.Multiply(scale, Sse2.ConvertToVector128Single(i2));
                        Vector128<float> f3 = Sse.Multiply(scale, Sse2.ConvertToVector128Single(i3));

                        ref Vector128<float> d = ref Unsafe.Add(ref destBase, i * 4);

                        d = f0;
                        Unsafe.Add(ref d, 1) = f1;
                        Unsafe.Add(ref d, 2) = f2;
                        Unsafe.Add(ref d, 3) = f3;
                    }
                }
            }
        }

        /// <summary>
        /// <see cref="NormalizedFloatToByteSaturate"/> as many elements as possible, slicing them down (keeping the remainder).
        /// </summary>
        [MethodImpl(InliningOptions.ShortMethod)]
        internal static void NormalizedFloatToByteSaturateReduce(
            ref ReadOnlySpan<float> source,
            ref Span<byte> dest)
        {
            DebugGuard.IsTrue(source.Length == dest.Length, nameof(source), "Input spans must be of same length!");

            if (Avx2.IsSupported || Sse2.IsSupported)
            {
                int remainder;
                if (Avx2.IsSupported)
                {
                    remainder = Numerics.ModuloP2(source.Length, Vector256<byte>.Count);
                }
                else
                {
                    remainder = Numerics.ModuloP2(source.Length, Vector128<byte>.Count);
                }

                int adjustedCount = source.Length - remainder;

                if (adjustedCount > 0)
                {
                    NormalizedFloatToByteSaturate(
                        source[..adjustedCount],
                        dest[..adjustedCount]);

                    source = source[adjustedCount..];
                    dest = dest[adjustedCount..];
                }
            }
        }

        /// <summary>
        /// Implementation of <see cref="SimdUtils.NormalizedFloatToByteSaturate"/>, which is faster on new .NET runtime.
        /// </summary>
        /// <remarks>
        /// Implementation is based on MagicScaler code:
        /// https://github.com/saucecontrol/PhotoSauce/blob/b5811908041200488aa18fdfd17df5fc457415dc/src/MagicScaler/Magic/Processors/ConvertersFloat.cs#L541-L622
        /// </remarks>
        internal static void NormalizedFloatToByteSaturate(
            ReadOnlySpan<float> source,
            Span<byte> dest)
        {
            if (Avx2.IsSupported)
            {
                VerifySpanInput(source, dest, Vector256<byte>.Count);

                nuint n = dest.Vector256Count<byte>();

                ref Vector256<float> sourceBase =
                    ref Unsafe.As<float, Vector256<float>>(ref MemoryMarshal.GetReference(source));

                ref Vector256<byte> destBase =
                    ref Unsafe.As<byte, Vector256<byte>>(ref MemoryMarshal.GetReference(dest));

                Vector256<float> scale = Vector256.Create((float)byte.MaxValue);
                Vector256<int> mask = PermuteMaskDeinterleave8x32();

                for (nuint i = 0; i < n; i++)
                {
                    ref Vector256<float> s = ref Unsafe.Add(ref sourceBase, i * 4);

                    Vector256<float> f0 = Avx.Multiply(scale, s);
                    Vector256<float> f1 = Avx.Multiply(scale, Unsafe.Add(ref s, 1));
                    Vector256<float> f2 = Avx.Multiply(scale, Unsafe.Add(ref s, 2));
                    Vector256<float> f3 = Avx.Multiply(scale, Unsafe.Add(ref s, 3));

                    Vector256<int> w0 = Avx.ConvertToVector256Int32(f0);
                    Vector256<int> w1 = Avx.ConvertToVector256Int32(f1);
                    Vector256<int> w2 = Avx.ConvertToVector256Int32(f2);
                    Vector256<int> w3 = Avx.ConvertToVector256Int32(f3);

                    Vector256<short> u0 = Avx2.PackSignedSaturate(w0, w1);
                    Vector256<short> u1 = Avx2.PackSignedSaturate(w2, w3);
                    Vector256<byte> b = Avx2.PackUnsignedSaturate(u0, u1);
                    b = Avx2.PermuteVar8x32(b.AsInt32(), mask).AsByte();

                    Unsafe.Add(ref destBase, i) = b;
                }
            }
            else
            {
                // Sse
                VerifySpanInput(source, dest, Vector128<byte>.Count);

                nuint n = dest.Vector128Count<byte>();

                ref Vector128<float> sourceBase =
                    ref Unsafe.As<float, Vector128<float>>(ref MemoryMarshal.GetReference(source));

                ref Vector128<byte> destBase =
                    ref Unsafe.As<byte, Vector128<byte>>(ref MemoryMarshal.GetReference(dest));

                Vector128<float> scale = Vector128.Create((float)byte.MaxValue);

                for (nuint i = 0; i < n; i++)
                {
                    ref Vector128<float> s = ref Unsafe.Add(ref sourceBase, i * 4);

                    Vector128<float> f0 = Sse.Multiply(scale, s);
                    Vector128<float> f1 = Sse.Multiply(scale, Unsafe.Add(ref s, 1));
                    Vector128<float> f2 = Sse.Multiply(scale, Unsafe.Add(ref s, 2));
                    Vector128<float> f3 = Sse.Multiply(scale, Unsafe.Add(ref s, 3));

                    Vector128<int> w0 = Sse2.ConvertToVector128Int32(f0);
                    Vector128<int> w1 = Sse2.ConvertToVector128Int32(f1);
                    Vector128<int> w2 = Sse2.ConvertToVector128Int32(f2);
                    Vector128<int> w3 = Sse2.ConvertToVector128Int32(f3);

                    Vector128<short> u0 = Sse2.PackSignedSaturate(w0, w1);
                    Vector128<short> u1 = Sse2.PackSignedSaturate(w2, w3);

                    Unsafe.Add(ref destBase, i) = Sse2.PackUnsignedSaturate(u0, u1);
                }
            }
        }

        internal static void PackFromRgbPlanesAvx2Reduce(
            ref ReadOnlySpan<byte> redChannel,
            ref ReadOnlySpan<byte> greenChannel,
            ref ReadOnlySpan<byte> blueChannel,
            ref Span<Rgb24> destination)
        {
            ref Vector256<byte> rBase = ref Unsafe.As<byte, Vector256<byte>>(ref MemoryMarshal.GetReference(redChannel));
            ref Vector256<byte> gBase = ref Unsafe.As<byte, Vector256<byte>>(ref MemoryMarshal.GetReference(greenChannel));
            ref Vector256<byte> bBase = ref Unsafe.As<byte, Vector256<byte>>(ref MemoryMarshal.GetReference(blueChannel));
            ref byte dBase = ref Unsafe.As<Rgb24, byte>(ref MemoryMarshal.GetReference(destination));

            nuint count = redChannel.Vector256Count<byte>();

            Vector256<uint> control1 = PermuteMaskEvenOdd8x32();

            Vector256<uint> control2 = PermuteMaskShiftAlpha8x32();
            Vector256<byte> a = Vector256.Create((byte)255);

            Vector256<byte> shuffleAlpha = ShuffleMaskShiftAlpha();

            for (nuint i = 0; i < count; i++)
            {
                Vector256<byte> r0 = Unsafe.Add(ref rBase, i);
                Vector256<byte> g0 = Unsafe.Add(ref gBase, i);
                Vector256<byte> b0 = Unsafe.Add(ref bBase, i);

                r0 = Avx2.PermuteVar8x32(r0.AsUInt32(), control1).AsByte();
                g0 = Avx2.PermuteVar8x32(g0.AsUInt32(), control1).AsByte();
                b0 = Avx2.PermuteVar8x32(b0.AsUInt32(), control1).AsByte();

                Vector256<byte> rg = Avx2.UnpackLow(r0, g0);
                Vector256<byte> b1 = Avx2.UnpackLow(b0, a);

                Vector256<byte> rgb1 = Avx2.UnpackLow(rg.AsUInt16(), b1.AsUInt16()).AsByte();
                Vector256<byte> rgb2 = Avx2.UnpackHigh(rg.AsUInt16(), b1.AsUInt16()).AsByte();

                rg = Avx2.UnpackHigh(r0, g0);
                b1 = Avx2.UnpackHigh(b0, a);

                Vector256<byte> rgb3 = Avx2.UnpackLow(rg.AsUInt16(), b1.AsUInt16()).AsByte();
                Vector256<byte> rgb4 = Avx2.UnpackHigh(rg.AsUInt16(), b1.AsUInt16()).AsByte();

                rgb1 = Avx2.Shuffle(rgb1, shuffleAlpha);
                rgb2 = Avx2.Shuffle(rgb2, shuffleAlpha);
                rgb3 = Avx2.Shuffle(rgb3, shuffleAlpha);
                rgb4 = Avx2.Shuffle(rgb4, shuffleAlpha);

                rgb1 = Avx2.PermuteVar8x32(rgb1.AsUInt32(), control2).AsByte();
                rgb2 = Avx2.PermuteVar8x32(rgb2.AsUInt32(), control2).AsByte();
                rgb3 = Avx2.PermuteVar8x32(rgb3.AsUInt32(), control2).AsByte();
                rgb4 = Avx2.PermuteVar8x32(rgb4.AsUInt32(), control2).AsByte();

                ref byte d1 = ref Unsafe.Add(ref dBase, 24 * 4 * i);
                ref byte d2 = ref Unsafe.Add(ref d1, 24);
                ref byte d3 = ref Unsafe.Add(ref d2, 24);
                ref byte d4 = ref Unsafe.Add(ref d3, 24);

                Unsafe.As<byte, Vector256<byte>>(ref d1) = rgb1;
                Unsafe.As<byte, Vector256<byte>>(ref d2) = rgb2;
                Unsafe.As<byte, Vector256<byte>>(ref d3) = rgb3;
                Unsafe.As<byte, Vector256<byte>>(ref d4) = rgb4;
            }

            int slice = (int)count * Vector256<byte>.Count;
            redChannel = redChannel[slice..];
            greenChannel = greenChannel[slice..];
            blueChannel = blueChannel[slice..];
            destination = destination[slice..];
        }

        internal static void PackFromRgbPlanesAvx2Reduce(
            ref ReadOnlySpan<byte> redChannel,
            ref ReadOnlySpan<byte> greenChannel,
            ref ReadOnlySpan<byte> blueChannel,
            ref Span<Rgba32> destination)
        {
            ref Vector256<byte> rBase = ref Unsafe.As<byte, Vector256<byte>>(ref MemoryMarshal.GetReference(redChannel));
            ref Vector256<byte> gBase = ref Unsafe.As<byte, Vector256<byte>>(ref MemoryMarshal.GetReference(greenChannel));
            ref Vector256<byte> bBase = ref Unsafe.As<byte, Vector256<byte>>(ref MemoryMarshal.GetReference(blueChannel));
            ref Vector256<byte> dBase = ref Unsafe.As<Rgba32, Vector256<byte>>(ref MemoryMarshal.GetReference(destination));

<<<<<<< HEAD
            nuint count = (uint)redChannel.Length / (uint)Vector256<byte>.Count;
            Vector256<uint> control1 = PermuteMaskEvenOdd8x32();
            Vector256<byte> a = Vector256.Create((byte)255);
=======
            nuint count = redChannel.Vector256Count<byte>();
            ref byte control1Bytes = ref MemoryMarshal.GetReference(PermuteMaskEvenOdd8x32);
            Vector256<uint> control1 = Unsafe.As<byte, Vector256<uint>>(ref control1Bytes);
            var a = Vector256.Create((byte)255);
>>>>>>> b6736b08

            for (nuint i = 0; i < count; i++)
            {
                Vector256<byte> r0 = Unsafe.Add(ref rBase, i);
                Vector256<byte> g0 = Unsafe.Add(ref gBase, i);
                Vector256<byte> b0 = Unsafe.Add(ref bBase, i);

                r0 = Avx2.PermuteVar8x32(r0.AsUInt32(), control1).AsByte();
                g0 = Avx2.PermuteVar8x32(g0.AsUInt32(), control1).AsByte();
                b0 = Avx2.PermuteVar8x32(b0.AsUInt32(), control1).AsByte();

                Vector256<byte> rg = Avx2.UnpackLow(r0, g0);
                Vector256<byte> b1 = Avx2.UnpackLow(b0, a);

                Vector256<byte> rgb1 = Avx2.UnpackLow(rg.AsUInt16(), b1.AsUInt16()).AsByte();
                Vector256<byte> rgb2 = Avx2.UnpackHigh(rg.AsUInt16(), b1.AsUInt16()).AsByte();

                rg = Avx2.UnpackHigh(r0, g0);
                b1 = Avx2.UnpackHigh(b0, a);

                Vector256<byte> rgb3 = Avx2.UnpackLow(rg.AsUInt16(), b1.AsUInt16()).AsByte();
                Vector256<byte> rgb4 = Avx2.UnpackHigh(rg.AsUInt16(), b1.AsUInt16()).AsByte();

                ref Vector256<byte> d0 = ref Unsafe.Add(ref dBase, i * 4);
                d0 = rgb1;
                Unsafe.Add(ref d0, 1) = rgb2;
                Unsafe.Add(ref d0, 2) = rgb3;
                Unsafe.Add(ref d0, 3) = rgb4;
            }

            int slice = (int)count * Vector256<byte>.Count;
            redChannel = redChannel[slice..];
            greenChannel = greenChannel[slice..];
            blueChannel = blueChannel[slice..];
            destination = destination[slice..];
        }

        internal static void UnpackToRgbPlanesAvx2Reduce(
            ref Span<float> redChannel,
            ref Span<float> greenChannel,
            ref Span<float> blueChannel,
            ref ReadOnlySpan<Rgb24> source)
        {
            ref Vector256<byte> rgbByteSpan = ref Unsafe.As<Rgb24, Vector256<byte>>(ref MemoryMarshal.GetReference(source));
            ref Vector256<float> destRRef = ref Unsafe.As<float, Vector256<float>>(ref MemoryMarshal.GetReference(redChannel));
            ref Vector256<float> destGRef = ref Unsafe.As<float, Vector256<float>>(ref MemoryMarshal.GetReference(greenChannel));
            ref Vector256<float> destBRef = ref Unsafe.As<float, Vector256<float>>(ref MemoryMarshal.GetReference(blueChannel));

            Vector256<uint> extractToLanesMask = MoveFirst24BytesToSeparateLanes();
            Vector256<byte> extractRgbMask = ExtractRgb();
            Vector256<byte> rgb, rg, bx;
            Vector256<float> r, g, b;

            const int bytesPerRgbStride = 24;
            nuint count = (uint)source.Length / 8;
            for (nuint i = 0; i < count; i++)
            {
                rgb = Avx2.PermuteVar8x32(Unsafe.AddByteOffset(ref rgbByteSpan, (uint)(bytesPerRgbStride * i)).AsUInt32(), extractToLanesMask).AsByte();

                rgb = Avx2.Shuffle(rgb, extractRgbMask);

                rg = Avx2.UnpackLow(rgb, Vector256<byte>.Zero);
                bx = Avx2.UnpackHigh(rgb, Vector256<byte>.Zero);

                r = Avx.ConvertToVector256Single(Avx2.UnpackLow(rg, Vector256<byte>.Zero).AsInt32());
                g = Avx.ConvertToVector256Single(Avx2.UnpackHigh(rg, Vector256<byte>.Zero).AsInt32());
                b = Avx.ConvertToVector256Single(Avx2.UnpackLow(bx, Vector256<byte>.Zero).AsInt32());

                Unsafe.Add(ref destRRef, i) = r;
                Unsafe.Add(ref destGRef, i) = g;
                Unsafe.Add(ref destBRef, i) = b;
            }

            int sliceCount = (int)(count * 8);
            redChannel = redChannel.Slice(sliceCount);
            greenChannel = greenChannel.Slice(sliceCount);
            blueChannel = blueChannel.Slice(sliceCount);
            source = source.Slice(sliceCount);
        }
    }
}<|MERGE_RESOLUTION|>--- conflicted
+++ resolved
@@ -227,11 +227,7 @@
                 ref Vector256<float> destBase =
                     ref Unsafe.As<float, Vector256<float>>(ref MemoryMarshal.GetReference(dest));
 
-<<<<<<< HEAD
-                nint n = (nint)((uint)dest.Length / (uint)Vector256<float>.Count);
-=======
                 nint n = (nint)dest.Vector256Count<float>();
->>>>>>> b6736b08
                 nint m = Numerics.Modulo4(n);
                 nint u = n - m;
 
@@ -967,16 +963,9 @@
             ref Vector256<byte> bBase = ref Unsafe.As<byte, Vector256<byte>>(ref MemoryMarshal.GetReference(blueChannel));
             ref Vector256<byte> dBase = ref Unsafe.As<Rgba32, Vector256<byte>>(ref MemoryMarshal.GetReference(destination));
 
-<<<<<<< HEAD
-            nuint count = (uint)redChannel.Length / (uint)Vector256<byte>.Count;
+            nuint count = redChannel.Vector256Count<byte>();
             Vector256<uint> control1 = PermuteMaskEvenOdd8x32();
             Vector256<byte> a = Vector256.Create((byte)255);
-=======
-            nuint count = redChannel.Vector256Count<byte>();
-            ref byte control1Bytes = ref MemoryMarshal.GetReference(PermuteMaskEvenOdd8x32);
-            Vector256<uint> control1 = Unsafe.As<byte, Vector256<uint>>(ref control1Bytes);
-            var a = Vector256.Create((byte)255);
->>>>>>> b6736b08
 
             for (nuint i = 0; i < count; i++)
             {
