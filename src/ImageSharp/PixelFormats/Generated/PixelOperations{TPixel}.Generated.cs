--- conflicted
+++ resolved
@@ -95,22 +95,13 @@
             ref Bgra32 sourceRef = ref MemoryMarshal.GetReference(source);
             ref TPixel destRef = ref MemoryMarshal.GetReference(destPixels);
 
-<<<<<<< HEAD
-            Bgra32 bgra = new Bgra32(0, 0, 0, 255);
-=======
-            var rgba = new Rgba32(0, 0, 0, 255);
->>>>>>> 3f444f46
-
-            for (int i = 0; i < count; i++)
-            {
-                ref TPixel dp = ref Unsafe.Add(ref destRef, i);
-<<<<<<< HEAD
+            var bgra = new Bgra32(0, 0, 0, 255);
+
+            for (int i = 0; i < count; i++)
+            {
+                ref TPixel dp = ref Unsafe.Add(ref destRef, i);
                 bgra = Unsafe.Add(ref sourceRef, i);
-				dp.PackFromBgra32(bgra);
-=======
-                rgba = Unsafe.Add(ref sourceRef, i).ToRgba32();
-                dp.PackFromRgba32(rgba);
->>>>>>> 3f444f46
+                dp.PackFromBgra32(bgra);
             }
         }
 		
