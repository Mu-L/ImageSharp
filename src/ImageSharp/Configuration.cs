--- conflicted
+++ resolved
@@ -147,19 +147,7 @@
         /// <returns>The <see cref="IImageFormat"/> if found otherwise null</returns>
         public IImageFormat FindFormatByMimeType(string mimeType)
         {
-<<<<<<< HEAD
-            Configuration config = new Configuration();
-
-            // lets try auto loading the known image formats
-            config.AddImageFormat(new Formats.PngFormat());
-            config.AddImageFormat(new Formats.JpegFormat());
-            config.AddImageFormat(new Formats.GifFormat());
-            config.AddImageFormat(new Formats.BmpFormat());
-            config.AddImageFormat(new Formats.TiffFormat());
-            return config;
-=======
             return this.imageFormats.FirstOrDefault(x => x.MimeTypes.Contains(mimeType, StringComparer.OrdinalIgnoreCase));
->>>>>>> c0a51087
         }
 
         /// <summary>
