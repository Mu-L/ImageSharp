// Copyright (c) Six Labors.
// Licensed under the Six Labors Split License.

using System;
using System.Buffers;
using System.Runtime.CompilerServices;
using System.Threading;
using SixLabors.ImageSharp.IO;
using SixLabors.ImageSharp.Memory;
using SixLabors.ImageSharp.Metadata;
using SixLabors.ImageSharp.PixelFormats;

namespace SixLabors.ImageSharp.Formats.Tga
{
    /// <summary>
    /// Performs the tga decoding operation.
    /// </summary>
    internal sealed class TgaDecoderCore : IImageDecoderInternals
    {
        /// <summary>
        /// A scratch buffer to reduce allocations.
        /// </summary>
        private readonly byte[] scratchBuffer = new byte[4];

        /// <summary>
        /// General configuration options.
        /// </summary>
        private readonly Configuration configuration;

        /// <summary>
        /// The metadata.
        /// </summary>
        private ImageMetadata metadata;

        /// <summary>
        /// The tga specific metadata.
        /// </summary>
        private TgaMetadata tgaMetadata;

        /// <summary>
        /// The file header containing general information about the image.
        /// </summary>
        private TgaFileHeader fileHeader;

        /// <summary>
        /// Used for allocating memory during processing operations.
        /// </summary>
        private readonly MemoryAllocator memoryAllocator;

        /// <summary>
        /// The stream to decode from.
        /// </summary>
        private BufferedReadStream currentStream;

        /// <summary>
        /// Indicates whether there is a alpha channel present.
        /// </summary>
        private bool hasAlpha;

        /// <summary>
        /// Initializes a new instance of the <see cref="TgaDecoderCore"/> class.
        /// </summary>
        /// <param name="options">The options.</param>
        public TgaDecoderCore(DecoderOptions options)
        {
            this.Options = options;
            this.configuration = options.Configuration;
            this.memoryAllocator = this.configuration.MemoryAllocator;
        }

        /// <inheritdoc />
        public DecoderOptions Options { get; }

<<<<<<< HEAD
        /// <inheritdoc />
=======
        /// <summary>
        /// Gets the dimensions of the image.
        /// </summary>
>>>>>>> ffac532f
        public Size Dimensions => new(this.fileHeader.Width, this.fileHeader.Height);

        /// <inheritdoc />
        public Image<TPixel> Decode<TPixel>(BufferedReadStream stream, CancellationToken cancellationToken)
            where TPixel : unmanaged, IPixel<TPixel>
        {
            try
            {
                TgaImageOrigin origin = this.ReadFileHeader(stream);
                this.currentStream.Skip(this.fileHeader.IdLength);

                // Parse the color map, if present.
                if (this.fileHeader.ColorMapType is not 0 and not 1)
                {
                    TgaThrowHelper.ThrowNotSupportedException($"Unknown tga colormap type {this.fileHeader.ColorMapType} found");
                }

                if (this.fileHeader.Width == 0 || this.fileHeader.Height == 0)
                {
                    throw new UnknownImageFormatException("Width or height cannot be 0");
                }

                var image = Image.CreateUninitialized<TPixel>(this.configuration, this.fileHeader.Width, this.fileHeader.Height, this.metadata);
                Buffer2D<TPixel> pixels = image.GetRootFramePixelBuffer();

                if (this.fileHeader.ColorMapType == 1)
                {
                    if (this.fileHeader.CMapLength <= 0)
                    {
                        TgaThrowHelper.ThrowInvalidImageContentException("Missing tga color map length");
                    }

                    if (this.fileHeader.CMapDepth <= 0)
                    {
                        TgaThrowHelper.ThrowInvalidImageContentException("Missing tga color map depth");
                    }

                    int colorMapPixelSizeInBytes = this.fileHeader.CMapDepth / 8;
                    int colorMapSizeInBytes = this.fileHeader.CMapLength * colorMapPixelSizeInBytes;
                    using (IMemoryOwner<byte> palette = this.memoryAllocator.Allocate<byte>(colorMapSizeInBytes, AllocationOptions.Clean))
                    {
                        Span<byte> paletteSpan = palette.GetSpan();
                        int bytesRead = this.currentStream.Read(paletteSpan, this.fileHeader.CMapStart, colorMapSizeInBytes);
                        if (bytesRead != colorMapSizeInBytes)
                        {
                            TgaThrowHelper.ThrowInvalidImageContentException("Not enough data to read the color map");
                        }

                        if (this.fileHeader.ImageType == TgaImageType.RleColorMapped)
                        {
                            this.ReadPalettedRle(
                                this.fileHeader.Width,
                                this.fileHeader.Height,
                                pixels,
                                paletteSpan,
                                colorMapPixelSizeInBytes,
                                origin);
                        }
                        else
                        {
                            this.ReadPaletted(
                                this.fileHeader.Width,
                                this.fileHeader.Height,
                                pixels,
                                paletteSpan,
                                colorMapPixelSizeInBytes,
                                origin);
                        }
                    }

                    return image;
                }

                // Even if the image type indicates it is not a paletted image, it can still contain a palette. Skip those bytes.
                if (this.fileHeader.CMapLength > 0)
                {
                    int colorMapPixelSizeInBytes = this.fileHeader.CMapDepth / 8;
                    this.currentStream.Skip(this.fileHeader.CMapLength * colorMapPixelSizeInBytes);
                }

                switch (this.fileHeader.PixelDepth)
                {
                    case 8:
                        if (this.fileHeader.ImageType.IsRunLengthEncoded())
                        {
                            this.ReadRle(this.fileHeader.Width, this.fileHeader.Height, pixels, 1, origin);
                        }
                        else
                        {
                            this.ReadMonoChrome(this.fileHeader.Width, this.fileHeader.Height, pixels, origin);
                        }

                        break;

                    case 15:
                    case 16:
                        if (this.fileHeader.ImageType.IsRunLengthEncoded())
                        {
                            this.ReadRle(this.fileHeader.Width, this.fileHeader.Height, pixels, 2, origin);
                        }
                        else
                        {
                            this.ReadBgra16(this.fileHeader.Width, this.fileHeader.Height, pixels, origin);
                        }

                        break;

                    case 24:
                        if (this.fileHeader.ImageType.IsRunLengthEncoded())
                        {
                            this.ReadRle(this.fileHeader.Width, this.fileHeader.Height, pixels, 3, origin);
                        }
                        else
                        {
                            this.ReadBgr24(this.fileHeader.Width, this.fileHeader.Height, pixels, origin);
                        }

                        break;

                    case 32:
                        if (this.fileHeader.ImageType.IsRunLengthEncoded())
                        {
                            this.ReadRle(this.fileHeader.Width, this.fileHeader.Height, pixels, 4, origin);
                        }
                        else
                        {
                            this.ReadBgra32(this.fileHeader.Width, this.fileHeader.Height, pixels, origin);
                        }

                        break;

                    default:
                        TgaThrowHelper.ThrowNotSupportedException("ImageSharp does not support this kind of tga files.");
                        break;
                }

                return image;
            }
            catch (IndexOutOfRangeException e)
            {
                throw new ImageFormatException("TGA image does not have a valid format.", e);
            }
        }

        /// <summary>
        /// Reads a uncompressed TGA image with a palette.
        /// </summary>
        /// <typeparam name="TPixel">The pixel type.</typeparam>
        /// <param name="width">The width of the image.</param>
        /// <param name="height">The height of the image.</param>
        /// <param name="pixels">The <see cref="Buffer2D{TPixel}"/> to assign the palette to.</param>
        /// <param name="palette">The color palette.</param>
        /// <param name="colorMapPixelSizeInBytes">Color map size of one entry in bytes.</param>
        /// <param name="origin">The image origin.</param>
        private void ReadPaletted<TPixel>(int width, int height, Buffer2D<TPixel> pixels, Span<byte> palette, int colorMapPixelSizeInBytes, TgaImageOrigin origin)
            where TPixel : unmanaged, IPixel<TPixel>
        {
            TPixel color = default;
            bool invertX = InvertX(origin);

            for (int y = 0; y < height; y++)
            {
                int newY = InvertY(y, height, origin);
                Span<TPixel> pixelRow = pixels.DangerousGetRowSpan(newY);

                switch (colorMapPixelSizeInBytes)
                {
                    case 2:
                        if (invertX)
                        {
                            for (int x = width - 1; x >= 0; x--)
                            {
                                this.ReadPalettedBgra16Pixel(palette, colorMapPixelSizeInBytes, x, color, pixelRow);
                            }
                        }
                        else
                        {
                            for (int x = 0; x < width; x++)
                            {
                                this.ReadPalettedBgra16Pixel(palette, colorMapPixelSizeInBytes, x, color, pixelRow);
                            }
                        }

                        break;

                    case 3:
                        if (invertX)
                        {
                            for (int x = width - 1; x >= 0; x--)
                            {
                                this.ReadPalettedBgr24Pixel(palette, colorMapPixelSizeInBytes, x, color, pixelRow);
                            }
                        }
                        else
                        {
                            for (int x = 0; x < width; x++)
                            {
                                this.ReadPalettedBgr24Pixel(palette, colorMapPixelSizeInBytes, x, color, pixelRow);
                            }
                        }

                        break;

                    case 4:
                        if (invertX)
                        {
                            for (int x = width - 1; x >= 0; x--)
                            {
                                this.ReadPalettedBgra32Pixel(palette, colorMapPixelSizeInBytes, x, color, pixelRow);
                            }
                        }
                        else
                        {
                            for (int x = 0; x < width; x++)
                            {
                                this.ReadPalettedBgra32Pixel(palette, colorMapPixelSizeInBytes, x, color, pixelRow);
                            }
                        }

                        break;
                }
            }
        }

        /// <summary>
        /// Reads a run length encoded TGA image with a palette.
        /// </summary>
        /// <typeparam name="TPixel">The pixel type.</typeparam>
        /// <param name="width">The width of the image.</param>
        /// <param name="height">The height of the image.</param>
        /// <param name="pixels">The <see cref="Buffer2D{TPixel}"/> to assign the palette to.</param>
        /// <param name="palette">The color palette.</param>
        /// <param name="colorMapPixelSizeInBytes">Color map size of one entry in bytes.</param>
        /// <param name="origin">The image origin.</param>
        private void ReadPalettedRle<TPixel>(int width, int height, Buffer2D<TPixel> pixels, Span<byte> palette, int colorMapPixelSizeInBytes, TgaImageOrigin origin)
            where TPixel : unmanaged, IPixel<TPixel>
        {
            using (IMemoryOwner<byte> buffer = this.memoryAllocator.Allocate<byte>(width * height, AllocationOptions.Clean))
            {
                TPixel color = default;
                Span<byte> bufferSpan = buffer.GetSpan();
                this.UncompressRle(width, height, bufferSpan, bytesPerPixel: 1);

                for (int y = 0; y < height; y++)
                {
                    int newY = InvertY(y, height, origin);
                    Span<TPixel> pixelRow = pixels.DangerousGetRowSpan(newY);
                    int rowStartIdx = y * width;
                    for (int x = 0; x < width; x++)
                    {
                        int idx = rowStartIdx + x;
                        switch (colorMapPixelSizeInBytes)
                        {
                            case 1:
                                color.FromL8(Unsafe.As<byte, L8>(ref palette[bufferSpan[idx] * colorMapPixelSizeInBytes]));
                                break;
                            case 2:
                                this.ReadPalettedBgra16Pixel(palette, bufferSpan[idx], colorMapPixelSizeInBytes, ref color);
                                break;
                            case 3:
                                color.FromBgr24(Unsafe.As<byte, Bgr24>(ref palette[bufferSpan[idx] * colorMapPixelSizeInBytes]));
                                break;
                            case 4:
                                color.FromBgra32(Unsafe.As<byte, Bgra32>(ref palette[bufferSpan[idx] * colorMapPixelSizeInBytes]));
                                break;
                        }

                        int newX = InvertX(x, width, origin);
                        pixelRow[newX] = color;
                    }
                }
            }
        }

        /// <summary>
        /// Reads a uncompressed monochrome TGA image.
        /// </summary>
        /// <typeparam name="TPixel">The pixel type.</typeparam>
        /// <param name="width">The width of the image.</param>
        /// <param name="height">The height of the image.</param>
        /// <param name="pixels">The <see cref="Buffer2D{TPixel}"/> to assign the palette to.</param>
        /// <param name="origin">the image origin.</param>
        private void ReadMonoChrome<TPixel>(int width, int height, Buffer2D<TPixel> pixels, TgaImageOrigin origin)
            where TPixel : unmanaged, IPixel<TPixel>
        {
            bool invertX = InvertX(origin);
            if (invertX)
            {
                TPixel color = default;
                for (int y = 0; y < height; y++)
                {
                    int newY = InvertY(y, height, origin);
                    Span<TPixel> pixelSpan = pixels.DangerousGetRowSpan(newY);
                    for (int x = width - 1; x >= 0; x--)
                    {
                        this.ReadL8Pixel(color, x, pixelSpan);
                    }
                }

                return;
            }

            using IMemoryOwner<byte> row = this.memoryAllocator.AllocatePaddedPixelRowBuffer(width, 1, 0);
            Span<byte> rowSpan = row.GetSpan();
            bool invertY = InvertY(origin);
            if (invertY)
            {
                for (int y = height - 1; y >= 0; y--)
                {
                    this.ReadL8Row(width, pixels, rowSpan, y);
                }
            }
            else
            {
                for (int y = 0; y < height; y++)
                {
                    this.ReadL8Row(width, pixels, rowSpan, y);
                }
            }
        }

        /// <summary>
        /// Reads a uncompressed TGA image where each pixels has 16 bit.
        /// </summary>
        /// <typeparam name="TPixel">The pixel type.</typeparam>
        /// <param name="width">The width of the image.</param>
        /// <param name="height">The height of the image.</param>
        /// <param name="pixels">The <see cref="Buffer2D{TPixel}"/> to assign the palette to.</param>
        /// <param name="origin">The image origin.</param>
        private void ReadBgra16<TPixel>(int width, int height, Buffer2D<TPixel> pixels, TgaImageOrigin origin)
            where TPixel : unmanaged, IPixel<TPixel>
        {
            TPixel color = default;
            bool invertX = InvertX(origin);
            using IMemoryOwner<byte> row = this.memoryAllocator.AllocatePaddedPixelRowBuffer(width, 2, 0);
            Span<byte> rowSpan = row.GetSpan();

            for (int y = 0; y < height; y++)
            {
                int newY = InvertY(y, height, origin);
                Span<TPixel> pixelSpan = pixels.DangerousGetRowSpan(newY);

                if (invertX)
                {
                    for (int x = width - 1; x >= 0; x--)
                    {
                        int bytesRead = this.currentStream.Read(this.scratchBuffer, 0, 2);
                        if (bytesRead != 2)
                        {
                            TgaThrowHelper.ThrowInvalidImageContentException("Not enough data to read a pixel row");
                        }

                        if (!this.hasAlpha)
                        {
                            this.scratchBuffer[1] |= 1 << 7;
                        }

                        if (this.fileHeader.ImageType == TgaImageType.BlackAndWhite)
                        {
                            color.FromLa16(Unsafe.As<byte, La16>(ref this.scratchBuffer[0]));
                        }
                        else
                        {
                            color.FromBgra5551(Unsafe.As<byte, Bgra5551>(ref this.scratchBuffer[0]));
                        }

                        pixelSpan[x] = color;
                    }
                }
                else
                {
                    int bytesRead = this.currentStream.Read(rowSpan);
                    if (bytesRead != rowSpan.Length)
                    {
                        TgaThrowHelper.ThrowInvalidImageContentException("Not enough data to read a pixel row");
                    }

                    if (!this.hasAlpha)
                    {
                        // We need to set the alpha component value to fully opaque.
                        for (int x = 1; x < rowSpan.Length; x += 2)
                        {
                            rowSpan[x] |= 1 << 7;
                        }
                    }

                    if (this.fileHeader.ImageType == TgaImageType.BlackAndWhite)
                    {
                        PixelOperations<TPixel>.Instance.FromLa16Bytes(this.configuration, rowSpan, pixelSpan, width);
                    }
                    else
                    {
                        PixelOperations<TPixel>.Instance.FromBgra5551Bytes(this.configuration, rowSpan, pixelSpan, width);
                    }
                }
            }
        }

        /// <summary>
        /// Reads a uncompressed TGA image where each pixels has 24 bit.
        /// </summary>
        /// <typeparam name="TPixel">The pixel type.</typeparam>
        /// <param name="width">The width of the image.</param>
        /// <param name="height">The height of the image.</param>
        /// <param name="pixels">The <see cref="Buffer2D{TPixel}"/> to assign the palette to.</param>
        /// <param name="origin">The image origin.</param>
        private void ReadBgr24<TPixel>(int width, int height, Buffer2D<TPixel> pixels, TgaImageOrigin origin)
            where TPixel : unmanaged, IPixel<TPixel>
        {
            bool invertX = InvertX(origin);
            if (invertX)
            {
                TPixel color = default;
                for (int y = 0; y < height; y++)
                {
                    int newY = InvertY(y, height, origin);
                    Span<TPixel> pixelSpan = pixels.DangerousGetRowSpan(newY);
                    for (int x = width - 1; x >= 0; x--)
                    {
                        this.ReadBgr24Pixel(color, x, pixelSpan);
                    }
                }

                return;
            }

            using IMemoryOwner<byte> row = this.memoryAllocator.AllocatePaddedPixelRowBuffer(width, 3, 0);
            Span<byte> rowSpan = row.GetSpan();
            bool invertY = InvertY(origin);

            if (invertY)
            {
                for (int y = height - 1; y >= 0; y--)
                {
                    this.ReadBgr24Row(width, pixels, rowSpan, y);
                }
            }
            else
            {
                for (int y = 0; y < height; y++)
                {
                    this.ReadBgr24Row(width, pixels, rowSpan, y);
                }
            }
        }

        /// <summary>
        /// Reads a uncompressed TGA image where each pixels has 32 bit.
        /// </summary>
        /// <typeparam name="TPixel">The pixel type.</typeparam>
        /// <param name="width">The width of the image.</param>
        /// <param name="height">The height of the image.</param>
        /// <param name="pixels">The <see cref="Buffer2D{TPixel}"/> to assign the palette to.</param>
        /// <param name="origin">The image origin.</param>
        private void ReadBgra32<TPixel>(int width, int height, Buffer2D<TPixel> pixels, TgaImageOrigin origin)
            where TPixel : unmanaged, IPixel<TPixel>
        {
            TPixel color = default;
            bool invertX = InvertX(origin);
            if (this.tgaMetadata.AlphaChannelBits == 8 && !invertX)
            {
                using IMemoryOwner<byte> row = this.memoryAllocator.AllocatePaddedPixelRowBuffer(width, 4, 0);
                Span<byte> rowSpan = row.GetSpan();

                if (InvertY(origin))
                {
                    for (int y = height - 1; y >= 0; y--)
                    {
                        this.ReadBgra32Row(width, pixels, rowSpan, y);
                    }
                }
                else
                {
                    for (int y = 0; y < height; y++)
                    {
                        this.ReadBgra32Row(width, pixels, rowSpan, y);
                    }
                }

                return;
            }

            for (int y = 0; y < height; y++)
            {
                int newY = InvertY(y, height, origin);
                Span<TPixel> pixelRow = pixels.DangerousGetRowSpan(newY);
                if (invertX)
                {
                    for (int x = width - 1; x >= 0; x--)
                    {
                        this.ReadBgra32Pixel(x, color, pixelRow);
                    }
                }
                else
                {
                    for (int x = 0; x < width; x++)
                    {
                        this.ReadBgra32Pixel(x, color, pixelRow);
                    }
                }
            }
        }

        /// <summary>
        /// Reads a run length encoded TGA image.
        /// </summary>
        /// <typeparam name="TPixel">The pixel type.</typeparam>
        /// <param name="width">The width of the image.</param>
        /// <param name="height">The height of the image.</param>
        /// <param name="pixels">The <see cref="Buffer2D{TPixel}"/> to assign the palette to.</param>
        /// <param name="bytesPerPixel">The bytes per pixel.</param>
        /// <param name="origin">The image origin.</param>
        private void ReadRle<TPixel>(int width, int height, Buffer2D<TPixel> pixels, int bytesPerPixel, TgaImageOrigin origin)
            where TPixel : unmanaged, IPixel<TPixel>
        {
            TPixel color = default;
            byte alphaBits = this.tgaMetadata.AlphaChannelBits;
            using (IMemoryOwner<byte> buffer = this.memoryAllocator.Allocate<byte>(width * height * bytesPerPixel, AllocationOptions.Clean))
            {
                Span<byte> bufferSpan = buffer.GetSpan();
                this.UncompressRle(width, height, bufferSpan, bytesPerPixel);
                for (int y = 0; y < height; y++)
                {
                    int newY = InvertY(y, height, origin);
                    Span<TPixel> pixelRow = pixels.DangerousGetRowSpan(newY);
                    int rowStartIdx = y * width * bytesPerPixel;
                    for (int x = 0; x < width; x++)
                    {
                        int idx = rowStartIdx + (x * bytesPerPixel);
                        switch (bytesPerPixel)
                        {
                            case 1:
                                color.FromL8(Unsafe.As<byte, L8>(ref bufferSpan[idx]));
                                break;
                            case 2:
                                if (!this.hasAlpha)
                                {
                                    // Set alpha value to 1, to treat it as opaque for Bgra5551.
                                    bufferSpan[idx + 1] = (byte)(bufferSpan[idx + 1] | 128);
                                }

                                if (this.fileHeader.ImageType == TgaImageType.RleBlackAndWhite)
                                {
                                    color.FromLa16(Unsafe.As<byte, La16>(ref bufferSpan[idx]));
                                }
                                else
                                {
                                    color.FromBgra5551(Unsafe.As<byte, Bgra5551>(ref bufferSpan[idx]));
                                }

                                break;
                            case 3:
                                color.FromBgr24(Unsafe.As<byte, Bgr24>(ref bufferSpan[idx]));
                                break;
                            case 4:
                                if (this.hasAlpha)
                                {
                                    color.FromBgra32(Unsafe.As<byte, Bgra32>(ref bufferSpan[idx]));
                                }
                                else
                                {
                                    byte alpha = alphaBits == 0 ? byte.MaxValue : bufferSpan[idx + 3];
                                    color.FromBgra32(new Bgra32(bufferSpan[idx + 2], bufferSpan[idx + 1], bufferSpan[idx], alpha));
                                }

                                break;
                        }

                        int newX = InvertX(x, width, origin);
                        pixelRow[newX] = color;
                    }
                }
            }
        }

        /// <inheritdoc />
        public IImageInfo Identify(BufferedReadStream stream, CancellationToken cancellationToken)
        {
            this.ReadFileHeader(stream);
            return new ImageInfo(
                new PixelTypeInfo(this.fileHeader.PixelDepth),
                this.fileHeader.Width,
                this.fileHeader.Height,
                this.metadata);
        }

        [MethodImpl(MethodImplOptions.AggressiveInlining)]
        private void ReadL8Row<TPixel>(int width, Buffer2D<TPixel> pixels, Span<byte> row, int y)
            where TPixel : unmanaged, IPixel<TPixel>
        {
            int bytesRead = this.currentStream.Read(row);
            if (bytesRead != row.Length)
            {
                TgaThrowHelper.ThrowInvalidImageContentException("Not enough data to read a pixel row");
            }

            Span<TPixel> pixelSpan = pixels.DangerousGetRowSpan(y);
            PixelOperations<TPixel>.Instance.FromL8Bytes(this.configuration, row, pixelSpan, width);
        }

        [MethodImpl(MethodImplOptions.AggressiveInlining)]
        private void ReadL8Pixel<TPixel>(TPixel color, int x, Span<TPixel> pixelSpan)
            where TPixel : unmanaged, IPixel<TPixel>
        {
            byte pixelValue = (byte)this.currentStream.ReadByte();
            color.FromL8(Unsafe.As<byte, L8>(ref pixelValue));
            pixelSpan[x] = color;
        }

        [MethodImpl(MethodImplOptions.AggressiveInlining)]
        private void ReadBgr24Pixel<TPixel>(TPixel color, int x, Span<TPixel> pixelSpan)
            where TPixel : unmanaged, IPixel<TPixel>
        {
            int bytesRead = this.currentStream.Read(this.scratchBuffer, 0, 3);
            if (bytesRead != 3)
            {
                TgaThrowHelper.ThrowInvalidImageContentException("Not enough data to read a bgr pixel");
            }

            color.FromBgr24(Unsafe.As<byte, Bgr24>(ref this.scratchBuffer[0]));
            pixelSpan[x] = color;
        }

        [MethodImpl(MethodImplOptions.AggressiveInlining)]
        private void ReadBgr24Row<TPixel>(int width, Buffer2D<TPixel> pixels, Span<byte> row, int y)
            where TPixel : unmanaged, IPixel<TPixel>
        {
            int bytesRead = this.currentStream.Read(row);
            if (bytesRead != row.Length)
            {
                TgaThrowHelper.ThrowInvalidImageContentException("Not enough data to read a pixel row");
            }

            Span<TPixel> pixelSpan = pixels.DangerousGetRowSpan(y);
            PixelOperations<TPixel>.Instance.FromBgr24Bytes(this.configuration, row, pixelSpan, width);
        }

        [MethodImpl(MethodImplOptions.AggressiveInlining)]
        private void ReadBgra32Pixel<TPixel>(int x, TPixel color, Span<TPixel> pixelRow)
            where TPixel : unmanaged, IPixel<TPixel>
        {
            int bytesRead = this.currentStream.Read(this.scratchBuffer, 0, 4);
            if (bytesRead != 4)
            {
                TgaThrowHelper.ThrowInvalidImageContentException("Not enough data to read a bgra pixel");
            }

            byte alpha = this.tgaMetadata.AlphaChannelBits == 0 ? byte.MaxValue : this.scratchBuffer[3];
            color.FromBgra32(new Bgra32(this.scratchBuffer[2], this.scratchBuffer[1], this.scratchBuffer[0], alpha));
            pixelRow[x] = color;
        }

        [MethodImpl(MethodImplOptions.AggressiveInlining)]
        private void ReadBgra32Row<TPixel>(int width, Buffer2D<TPixel> pixels, Span<byte> row, int y)
            where TPixel : unmanaged, IPixel<TPixel>
        {
            int bytesRead = this.currentStream.Read(row);
            if (bytesRead != row.Length)
            {
                TgaThrowHelper.ThrowInvalidImageContentException("Not enough data to read a pixel row");
            }

            Span<TPixel> pixelSpan = pixels.DangerousGetRowSpan(y);
            PixelOperations<TPixel>.Instance.FromBgra32Bytes(this.configuration, row, pixelSpan, width);
        }

        [MethodImpl(MethodImplOptions.AggressiveInlining)]
        private void ReadPalettedBgra16Pixel<TPixel>(Span<byte> palette, int colorMapPixelSizeInBytes, int x, TPixel color, Span<TPixel> pixelRow)
            where TPixel : unmanaged, IPixel<TPixel>
        {
            int colorIndex = this.currentStream.ReadByte();
            if (colorIndex == -1)
            {
                TgaThrowHelper.ThrowInvalidImageContentException("Not enough data to read color index");
            }

            this.ReadPalettedBgra16Pixel(palette, colorIndex, colorMapPixelSizeInBytes, ref color);
            pixelRow[x] = color;
        }

        [MethodImpl(MethodImplOptions.AggressiveInlining)]
        private void ReadPalettedBgra16Pixel<TPixel>(Span<byte> palette, int index, int colorMapPixelSizeInBytes, ref TPixel color)
            where TPixel : unmanaged, IPixel<TPixel>
        {
            Bgra5551 bgra = default;
            bgra.FromBgra5551(Unsafe.As<byte, Bgra5551>(ref palette[index * colorMapPixelSizeInBytes]));

            if (!this.hasAlpha)
            {
                // Set alpha value to 1, to treat it as opaque.
                bgra.PackedValue = (ushort)(bgra.PackedValue | 0x8000);
            }

            color.FromBgra5551(bgra);
        }

        [MethodImpl(MethodImplOptions.AggressiveInlining)]
        private void ReadPalettedBgr24Pixel<TPixel>(Span<byte> palette, int colorMapPixelSizeInBytes, int x, TPixel color, Span<TPixel> pixelRow)
            where TPixel : unmanaged, IPixel<TPixel>
        {
            int colorIndex = this.currentStream.ReadByte();
            if (colorIndex == -1)
            {
                TgaThrowHelper.ThrowInvalidImageContentException("Not enough data to read color index");
            }

            color.FromBgr24(Unsafe.As<byte, Bgr24>(ref palette[colorIndex * colorMapPixelSizeInBytes]));
            pixelRow[x] = color;
        }

        [MethodImpl(MethodImplOptions.AggressiveInlining)]
        private void ReadPalettedBgra32Pixel<TPixel>(Span<byte> palette, int colorMapPixelSizeInBytes, int x, TPixel color, Span<TPixel> pixelRow)
            where TPixel : unmanaged, IPixel<TPixel>
        {
            int colorIndex = this.currentStream.ReadByte();
            if (colorIndex == -1)
            {
                TgaThrowHelper.ThrowInvalidImageContentException("Not enough data to read color index");
            }

            color.FromBgra32(Unsafe.As<byte, Bgra32>(ref palette[colorIndex * colorMapPixelSizeInBytes]));
            pixelRow[x] = color;
        }

        /// <summary>
        /// Produce uncompressed tga data from a run length encoded stream.
        /// </summary>
        /// <param name="width">The width of the image.</param>
        /// <param name="height">The height of the image.</param>
        /// <param name="buffer">Buffer for uncompressed data.</param>
        /// <param name="bytesPerPixel">The bytes used per pixel.</param>
        private void UncompressRle(int width, int height, Span<byte> buffer, int bytesPerPixel)
        {
            int uncompressedPixels = 0;
            Span<byte> pixel = this.scratchBuffer.AsSpan(0, bytesPerPixel);
            int totalPixels = width * height;
            while (uncompressedPixels < totalPixels)
            {
                byte runLengthByte = (byte)this.currentStream.ReadByte();

                // The high bit of a run length packet is set to 1.
                int highBit = runLengthByte >> 7;
                if (highBit == 1)
                {
                    int runLength = runLengthByte & 127;
                    int bytesRead = this.currentStream.Read(pixel, 0, bytesPerPixel);
                    if (bytesRead != bytesPerPixel)
                    {
                        TgaThrowHelper.ThrowInvalidImageContentException("Not enough data to read a pixel from the stream");
                    }

                    int bufferIdx = uncompressedPixels * bytesPerPixel;
                    for (int i = 0; i < runLength + 1; i++, uncompressedPixels++)
                    {
                        pixel.CopyTo(buffer.Slice(bufferIdx));
                        bufferIdx += bytesPerPixel;
                    }
                }
                else
                {
                    // Non-run-length encoded packet.
                    int runLength = runLengthByte;
                    int bufferIdx = uncompressedPixels * bytesPerPixel;
                    for (int i = 0; i < runLength + 1; i++, uncompressedPixels++)
                    {
                        int bytesRead = this.currentStream.Read(pixel, 0, bytesPerPixel);
                        if (bytesRead != bytesPerPixel)
                        {
                            TgaThrowHelper.ThrowInvalidImageContentException("Not enough data to read a pixel from the stream");
                        }

                        pixel.CopyTo(buffer.Slice(bufferIdx));
                        bufferIdx += bytesPerPixel;
                    }
                }
            }
        }

        /// <summary>
        /// Returns the y- value based on the given height.
        /// </summary>
        /// <param name="y">The y- value representing the current row.</param>
        /// <param name="height">The height of the image.</param>
        /// <param name="origin">The image origin.</param>
        /// <returns>The <see cref="int"/> representing the inverted value.</returns>
        [MethodImpl(MethodImplOptions.AggressiveInlining)]
        private static int InvertY(int y, int height, TgaImageOrigin origin)
        {
            if (InvertY(origin))
            {
                return height - y - 1;
            }

            return y;
        }

        /// <summary>
        /// Indicates whether the y coordinates needs to be inverted, to keep a top left origin.
        /// </summary>
        /// <param name="origin">The image origin.</param>
        /// <returns>True, if y coordinate needs to be inverted.</returns>
        [MethodImpl(MethodImplOptions.AggressiveInlining)]
        private static bool InvertY(TgaImageOrigin origin) => origin switch
        {
            TgaImageOrigin.BottomLeft => true,
            TgaImageOrigin.BottomRight => true,
            _ => false
        };

        /// <summary>
        /// Returns the x- value based on the given width.
        /// </summary>
        /// <param name="x">The x- value representing the current column.</param>
        /// <param name="width">The width of the image.</param>
        /// <param name="origin">The image origin.</param>
        /// <returns>The <see cref="int"/> representing the inverted value.</returns>
        [MethodImpl(MethodImplOptions.AggressiveInlining)]
        private static int InvertX(int x, int width, TgaImageOrigin origin)
        {
            if (InvertX(origin))
            {
                return width - x - 1;
            }

            return x;
        }

        /// <summary>
        /// Indicates whether the x coordinates needs to be inverted, to keep a top left origin.
        /// </summary>
        /// <param name="origin">The image origin.</param>
        /// <returns>True, if x coordinate needs to be inverted.</returns>
        [MethodImpl(MethodImplOptions.AggressiveInlining)]
        private static bool InvertX(TgaImageOrigin origin) =>
            origin switch
            {
                TgaImageOrigin.TopRight => true,
                TgaImageOrigin.BottomRight => true,
                _ => false
            };

        /// <summary>
        /// Reads the tga file header from the stream.
        /// </summary>
        /// <param name="stream">The <see cref="BufferedReadStream"/> containing image data.</param>
        /// <returns>The image origin.</returns>
        private TgaImageOrigin ReadFileHeader(BufferedReadStream stream)
        {
            this.currentStream = stream;

            Span<byte> buffer = stackalloc byte[TgaFileHeader.Size];

            this.currentStream.Read(buffer, 0, TgaFileHeader.Size);
            this.fileHeader = TgaFileHeader.Parse(buffer);
            this.metadata = new ImageMetadata();
            this.tgaMetadata = this.metadata.GetTgaMetadata();
            this.tgaMetadata.BitsPerPixel = (TgaBitsPerPixel)this.fileHeader.PixelDepth;

            int alphaBits = this.fileHeader.ImageDescriptor & 0xf;
            if (alphaBits is not 0 and not 1 and not 8)
            {
                TgaThrowHelper.ThrowInvalidImageContentException("Invalid alpha channel bits");
            }

            this.tgaMetadata.AlphaChannelBits = (byte)alphaBits;
            this.hasAlpha = alphaBits > 0;

            // Bits 4 and 5 describe the image origin.
            var origin = (TgaImageOrigin)((this.fileHeader.ImageDescriptor & 0x30) >> 4);
            return origin;
        }
    }
}<|MERGE_RESOLUTION|>--- conflicted
+++ resolved
@@ -71,13 +71,7 @@
         /// <inheritdoc />
         public DecoderOptions Options { get; }
 
-<<<<<<< HEAD
         /// <inheritdoc />
-=======
-        /// <summary>
-        /// Gets the dimensions of the image.
-        /// </summary>
->>>>>>> ffac532f
         public Size Dimensions => new(this.fileHeader.Width, this.fileHeader.Height);
 
         /// <inheritdoc />
