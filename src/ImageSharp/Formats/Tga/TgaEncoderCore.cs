// Copyright (c) Six Labors.
// Licensed under the Six Labors Split License.

using System.Buffers;
using System.Buffers.Binary;
<<<<<<< HEAD
=======
using System.Numerics;
using System.Runtime.CompilerServices;
>>>>>>> aad5cfab
using SixLabors.ImageSharp.Memory;
using SixLabors.ImageSharp.Metadata;
using SixLabors.ImageSharp.PixelFormats;

namespace SixLabors.ImageSharp.Formats.Tga;

/// <summary>
/// Image encoder for writing an image to a stream as a truevision targa image.
/// </summary>
internal sealed class TgaEncoderCore
{
    /// <summary>
    /// Used for allocating memory during processing operations.
    /// </summary>
    private readonly MemoryAllocator memoryAllocator;

    /// <summary>
    /// The color depth, in number of bits per pixel.
    /// </summary>
    private TgaBitsPerPixel? bitsPerPixel;

    /// <summary>
    /// Indicates if run length compression should be used.
    /// </summary>
    private readonly TgaCompression compression;

    /// <summary>
    /// Initializes a new instance of the <see cref="TgaEncoderCore"/> class.
    /// </summary>
    /// <param name="encoder">The encoder with options.</param>
    /// <param name="memoryAllocator">The memory manager.</param>
    public TgaEncoderCore(TgaEncoder encoder, MemoryAllocator memoryAllocator)
    {
        this.memoryAllocator = memoryAllocator;
        this.bitsPerPixel = encoder.BitsPerPixel;
        this.compression = encoder.Compression;
    }

    /// <summary>
    /// Encodes the image to the specified stream from the <see cref="ImageFrame{TPixel}"/>.
    /// </summary>
    /// <typeparam name="TPixel">The pixel format.</typeparam>
    /// <param name="image">The <see cref="ImageFrame{TPixel}"/> to encode from.</param>
    /// <param name="stream">The <see cref="Stream"/> to encode the image data to.</param>
    /// <param name="cancellationToken">The token to request cancellation.</param>
    public void Encode<TPixel>(Image<TPixel> image, Stream stream, CancellationToken cancellationToken)
        where TPixel : unmanaged, IPixel<TPixel>
    {
        Guard.NotNull(image, nameof(image));
        Guard.NotNull(stream, nameof(stream));

        ImageMetadata metadata = image.Metadata;
        TgaMetadata tgaMetadata = metadata.GetTgaMetadata();
        this.bitsPerPixel ??= tgaMetadata.BitsPerPixel;

        TgaImageType imageType = this.compression is TgaCompression.RunLength ? TgaImageType.RleTrueColor : TgaImageType.TrueColor;
        if (this.bitsPerPixel == TgaBitsPerPixel.Bit8)
        {
            imageType = this.compression is TgaCompression.RunLength ? TgaImageType.RleBlackAndWhite : TgaImageType.BlackAndWhite;
        }

        byte imageDescriptor = 0;
        if (this.compression is TgaCompression.RunLength)
        {
            // If compression is used, set bit 5 of the image descriptor to indicate a left top origin.
            imageDescriptor |= 0x20;
        }

        if (this.bitsPerPixel is TgaBitsPerPixel.Bit32)
        {
            // Indicate, that 8 bit are used for the alpha channel.
            imageDescriptor |= 0x8;
        }

        if (this.bitsPerPixel is TgaBitsPerPixel.Bit16)
        {
            // Indicate, that 1 bit is used for the alpha channel.
            imageDescriptor |= 0x1;
        }

        TgaFileHeader fileHeader = new(
            idLength: 0,
            colorMapType: 0,
            imageType: imageType,
            cMapStart: 0,
            cMapLength: 0,
            cMapDepth: 0,
            xOffset: 0,

            // When run length encoding is used, the origin should be top left instead of the default bottom left.
            yOffset: this.compression is TgaCompression.RunLength ? (short)image.Height : (short)0,
            width: (short)image.Width,
            height: (short)image.Height,
            pixelDepth: (byte)this.bitsPerPixel.Value,
            imageDescriptor: imageDescriptor);

        Span<byte> buffer = stackalloc byte[TgaFileHeader.Size];
        fileHeader.WriteTo(buffer);

        stream.Write(buffer, 0, TgaFileHeader.Size);
        if (this.compression is TgaCompression.RunLength)
        {
            this.WriteRunLengthEncodedImage(stream, image.Frames.RootFrame);
        }
        else
        {
            this.WriteImage(image.Configuration, stream, image.Frames.RootFrame);
        }

        stream.Flush();
    }

    /// <summary>
    /// Writes the pixel data to the binary stream.
    /// </summary>
    /// <typeparam name="TPixel">The pixel format.</typeparam>
    /// <param name="configuration">The global configuration.</param>
    /// <param name="stream">The <see cref="Stream"/> to write to.</param>
    /// <param name="image">
    /// The <see cref="ImageFrame{TPixel}"/> containing pixel data.
    /// </param>
    private void WriteImage<TPixel>(Configuration configuration, Stream stream, ImageFrame<TPixel> image)
        where TPixel : unmanaged, IPixel<TPixel>
    {
        Buffer2D<TPixel> pixels = image.PixelBuffer;
        switch (this.bitsPerPixel)
        {
            case TgaBitsPerPixel.Bit8:
                this.Write8Bit(configuration, stream, pixels);
                break;

            case TgaBitsPerPixel.Bit16:
                this.Write16Bit(configuration, stream, pixels);
                break;

            case TgaBitsPerPixel.Bit24:
                this.Write24Bit(configuration, stream, pixels);
                break;

            case TgaBitsPerPixel.Bit32:
                this.Write32Bit(configuration, stream, pixels);
                break;
        }
    }

    /// <summary>
    /// Writes a run length encoded tga image to the stream.
    /// </summary>
    /// <typeparam name="TPixel">The pixel type.</typeparam>
    /// <param name="stream">The stream to write the image to.</param>
    /// <param name="image">The image to encode.</param>
    private void WriteRunLengthEncodedImage<TPixel>(Stream stream, ImageFrame<TPixel> image)
        where TPixel : unmanaged, IPixel<TPixel>
    {
        Buffer2D<TPixel> pixels = image.PixelBuffer;

        using IMemoryOwner<Rgba32> rgbaOwner = this.memoryAllocator.Allocate<Rgba32>(image.Width);
        Span<Rgba32> rgbaRow = rgbaOwner.GetSpan();

        for (int y = 0; y < image.Height; y++)
        {
            Span<TPixel> pixelRow = pixels.DangerousGetRowSpan(y);
            PixelOperations<TPixel>.Instance.ToRgba32(image.Configuration, pixelRow, rgbaRow);

            for (int x = 0; x < image.Width;)
            {
                TPixel currentPixel = pixelRow[x];
                Rgba32 rgba = rgbaRow[x];
                byte equalPixelCount = FindEqualPixels(pixelRow, x);

                if (equalPixelCount > 0)
                {
                    // Write the number of equal pixels, with the high bit set, indicating it's a compressed pixel run.
                    stream.WriteByte((byte)(equalPixelCount | 128));
                    this.WritePixel(stream, rgba);
                    x += equalPixelCount + 1;
                }
                else
                {
                    // Write Raw Packet (i.e., Non-Run-Length Encoded):
                    byte unEqualPixelCount = FindUnEqualPixels(pixelRow, x);
                    stream.WriteByte(unEqualPixelCount);
                    this.WritePixel(stream, rgba);
                    x++;
                    for (int i = 0; i < unEqualPixelCount; i++)
                    {
                        currentPixel = pixelRow[x];
                        rgba = rgbaRow[x];
                        this.WritePixel(stream, rgba);
                        x++;
                    }
                }
            }
        }
    }

    /// <summary>
    /// Writes a the pixel to the stream.
    /// </summary>
    /// <param name="stream">The stream to write to.</param>
    /// <param name="color">The color of the pixel to write.</param>
    private void WritePixel(Stream stream, Rgba32 color)
    {
        switch (this.bitsPerPixel)
        {
            case TgaBitsPerPixel.Bit8:
                L8 l8 = L8.FromRgba32(color);
                stream.WriteByte(l8.PackedValue);
                break;

            case TgaBitsPerPixel.Bit16:
                Bgra5551 bgra5551 = Bgra5551.FromRgba32(color);
                Span<byte> buffer = stackalloc byte[2];
                BinaryPrimitives.WriteInt16LittleEndian(buffer, (short)bgra5551.PackedValue);
                stream.WriteByte(buffer[0]);
                stream.WriteByte(buffer[1]);

                break;

            case TgaBitsPerPixel.Bit24:
                stream.WriteByte(color.B);
                stream.WriteByte(color.G);
                stream.WriteByte(color.R);
                break;

            case TgaBitsPerPixel.Bit32:
                stream.WriteByte(color.B);
                stream.WriteByte(color.G);
                stream.WriteByte(color.R);
                stream.WriteByte(color.A);
                break;
        }
    }

    /// <summary>
    /// Finds consecutive pixels which have the same value up to 128 pixels maximum.
    /// </summary>
    /// <typeparam name="TPixel">The pixel type.</typeparam>
    /// <param name="pixelRow">A pixel row of the image to encode.</param>
    /// <param name="xStart">X coordinate to start searching for the same pixels.</param>
    /// <returns>The number of equal pixels.</returns>
    private static byte FindEqualPixels<TPixel>(Span<TPixel> pixelRow, int xStart)
        where TPixel : unmanaged, IPixel<TPixel>
    {
        byte equalPixelCount = 0;
        TPixel startPixel = pixelRow[xStart];
        for (int x = xStart + 1; x < pixelRow.Length; x++)
        {
            TPixel nextPixel = pixelRow[x];
            if (startPixel.Equals(nextPixel))
            {
                equalPixelCount++;
            }
            else
            {
                return equalPixelCount;
            }

            if (equalPixelCount >= 127)
            {
                return equalPixelCount;
            }
        }

        return equalPixelCount;
    }

    /// <summary>
    /// Finds consecutive pixels which are unequal up to 128 pixels maximum.
    /// </summary>
    /// <typeparam name="TPixel">The pixel type.</typeparam>
    /// <param name="pixelRow">A pixel row of the image to encode.</param>
    /// <param name="xStart">X coordinate to start searching for the unequal pixels.</param>
    /// <returns>The number of equal pixels.</returns>
    private static byte FindUnEqualPixels<TPixel>(Span<TPixel> pixelRow, int xStart)
        where TPixel : unmanaged, IPixel<TPixel>
    {
        byte unEqualPixelCount = 0;
        TPixel currentPixel = pixelRow[xStart];
        for (int x = xStart + 1; x < pixelRow.Length; x++)
        {
            TPixel nextPixel = pixelRow[x];
            if (currentPixel.Equals(nextPixel))
            {
                return unEqualPixelCount;
            }

            unEqualPixelCount++;

            if (unEqualPixelCount >= 127)
            {
                return unEqualPixelCount;
            }

            currentPixel = nextPixel;
        }

        return unEqualPixelCount;
    }

    private IMemoryOwner<byte> AllocateRow(int width, int bytesPerPixel)
        => this.memoryAllocator.AllocatePaddedPixelRowBuffer(width, bytesPerPixel, 0);

    /// <summary>
    /// Writes the 8bit pixels uncompressed to the stream.
    /// </summary>
    /// <typeparam name="TPixel">The pixel format.</typeparam>
    /// <param name="configuration">The global configuration.</param>
    /// <param name="stream">The <see cref="Stream"/> to write to.</param>
    /// <param name="pixels">The <see cref="Buffer2D{TPixel}"/> containing pixel data.</param>
    private void Write8Bit<TPixel>(Configuration configuration, Stream stream, Buffer2D<TPixel> pixels)
        where TPixel : unmanaged, IPixel<TPixel>
    {
        using IMemoryOwner<byte> row = this.AllocateRow(pixels.Width, 1);
        Span<byte> rowSpan = row.GetSpan();

        for (int y = pixels.Height - 1; y >= 0; y--)
        {
            Span<TPixel> pixelSpan = pixels.DangerousGetRowSpan(y);
            PixelOperations<TPixel>.Instance.ToL8Bytes(
                configuration,
                pixelSpan,
                rowSpan,
                pixelSpan.Length);
            stream.Write(rowSpan);
        }
    }

    /// <summary>
    /// Writes the 16bit pixels uncompressed to the stream.
    /// </summary>
    /// <typeparam name="TPixel">The pixel format.</typeparam>
    /// <param name="configuration">The global configuration.</param>
    /// <param name="stream">The <see cref="Stream"/> to write to.</param>
    /// <param name="pixels">The <see cref="Buffer2D{TPixel}"/> containing pixel data.</param>
    private void Write16Bit<TPixel>(Configuration configuration, Stream stream, Buffer2D<TPixel> pixels)
        where TPixel : unmanaged, IPixel<TPixel>
    {
        using IMemoryOwner<byte> row = this.AllocateRow(pixels.Width, 2);
        Span<byte> rowSpan = row.GetSpan();

        for (int y = pixels.Height - 1; y >= 0; y--)
        {
            Span<TPixel> pixelSpan = pixels.DangerousGetRowSpan(y);
            PixelOperations<TPixel>.Instance.ToBgra5551Bytes(
                configuration,
                pixelSpan,
                rowSpan,
                pixelSpan.Length);
            stream.Write(rowSpan);
        }
    }

    /// <summary>
    /// Writes the 24bit pixels uncompressed to the stream.
    /// </summary>
    /// <typeparam name="TPixel">The pixel format.</typeparam>
    /// <param name="configuration">The global configuration.</param>
    /// <param name="stream">The <see cref="Stream"/> to write to.</param>
    /// <param name="pixels">The <see cref="Buffer2D{TPixel}"/> containing pixel data.</param>
    private void Write24Bit<TPixel>(Configuration configuration, Stream stream, Buffer2D<TPixel> pixels)
        where TPixel : unmanaged, IPixel<TPixel>
    {
        using IMemoryOwner<byte> row = this.AllocateRow(pixels.Width, 3);
        Span<byte> rowSpan = row.GetSpan();

        for (int y = pixels.Height - 1; y >= 0; y--)
        {
            Span<TPixel> pixelSpan = pixels.DangerousGetRowSpan(y);
            PixelOperations<TPixel>.Instance.ToBgr24Bytes(
                configuration,
                pixelSpan,
                rowSpan,
                pixelSpan.Length);
            stream.Write(rowSpan);
        }
    }

    /// <summary>
    /// Writes the 32bit pixels uncompressed to the stream.
    /// </summary>
    /// <typeparam name="TPixel">The pixel format.</typeparam>
    /// <param name="configuration">The global configuration.</param>
    /// <param name="stream">The <see cref="Stream"/> to write to.</param>
    /// <param name="pixels">The <see cref="Buffer2D{TPixel}"/> containing pixel data.</param>
    private void Write32Bit<TPixel>(Configuration configuration, Stream stream, Buffer2D<TPixel> pixels)
        where TPixel : unmanaged, IPixel<TPixel>
    {
        using IMemoryOwner<byte> row = this.AllocateRow(pixels.Width, 4);
        Span<byte> rowSpan = row.GetSpan();

        for (int y = pixels.Height - 1; y >= 0; y--)
        {
            Span<TPixel> pixelSpan = pixels.DangerousGetRowSpan(y);
            PixelOperations<TPixel>.Instance.ToBgra32Bytes(
                configuration,
                pixelSpan,
                rowSpan,
                pixelSpan.Length);
            stream.Write(rowSpan);
        }
    }
}<|MERGE_RESOLUTION|>--- conflicted
+++ resolved
@@ -3,11 +3,6 @@
 
 using System.Buffers;
 using System.Buffers.Binary;
-<<<<<<< HEAD
-=======
-using System.Numerics;
-using System.Runtime.CompilerServices;
->>>>>>> aad5cfab
 using SixLabors.ImageSharp.Memory;
 using SixLabors.ImageSharp.Metadata;
 using SixLabors.ImageSharp.PixelFormats;
@@ -110,11 +105,11 @@
         stream.Write(buffer, 0, TgaFileHeader.Size);
         if (this.compression is TgaCompression.RunLength)
         {
-            this.WriteRunLengthEncodedImage(stream, image.Frames.RootFrame);
+            this.WriteRunLengthEncodedImage(stream, image.Frames.RootFrame, cancellationToken);
         }
         else
         {
-            this.WriteImage(image.Configuration, stream, image.Frames.RootFrame);
+            this.WriteImage(image.Configuration, stream, image.Frames.RootFrame, cancellationToken);
         }
 
         stream.Flush();
@@ -126,29 +121,28 @@
     /// <typeparam name="TPixel">The pixel format.</typeparam>
     /// <param name="configuration">The global configuration.</param>
     /// <param name="stream">The <see cref="Stream"/> to write to.</param>
-    /// <param name="image">
-    /// The <see cref="ImageFrame{TPixel}"/> containing pixel data.
-    /// </param>
-    private void WriteImage<TPixel>(Configuration configuration, Stream stream, ImageFrame<TPixel> image)
+    /// <param name="image">    /// The <see cref="ImageFrame{TPixel}"/> containing pixel data.</param>
+    /// <param name="cancellationToken">The token to request cancellation.</param>
+    private void WriteImage<TPixel>(Configuration configuration, Stream stream, ImageFrame<TPixel> image, CancellationToken cancellationToken)
         where TPixel : unmanaged, IPixel<TPixel>
     {
         Buffer2D<TPixel> pixels = image.PixelBuffer;
         switch (this.bitsPerPixel)
         {
             case TgaBitsPerPixel.Bit8:
-                this.Write8Bit(configuration, stream, pixels);
+                this.Write8Bit(configuration, stream, pixels, cancellationToken);
                 break;
 
             case TgaBitsPerPixel.Bit16:
-                this.Write16Bit(configuration, stream, pixels);
+                this.Write16Bit(configuration, stream, pixels, cancellationToken);
                 break;
 
             case TgaBitsPerPixel.Bit24:
-                this.Write24Bit(configuration, stream, pixels);
+                this.Write24Bit(configuration, stream, pixels, cancellationToken);
                 break;
 
             case TgaBitsPerPixel.Bit32:
-                this.Write32Bit(configuration, stream, pixels);
+                this.Write32Bit(configuration, stream, pixels, cancellationToken);
                 break;
         }
     }
@@ -159,7 +153,8 @@
     /// <typeparam name="TPixel">The pixel type.</typeparam>
     /// <param name="stream">The stream to write the image to.</param>
     /// <param name="image">The image to encode.</param>
-    private void WriteRunLengthEncodedImage<TPixel>(Stream stream, ImageFrame<TPixel> image)
+    /// <param name="cancellationToken">The token to request cancellation.</param>
+    private void WriteRunLengthEncodedImage<TPixel>(Stream stream, ImageFrame<TPixel> image, CancellationToken cancellationToken)
         where TPixel : unmanaged, IPixel<TPixel>
     {
         Buffer2D<TPixel> pixels = image.PixelBuffer;
@@ -169,6 +164,8 @@
 
         for (int y = 0; y < image.Height; y++)
         {
+            cancellationToken.ThrowIfCancellationRequested();
+
             Span<TPixel> pixelRow = pixels.DangerousGetRowSpan(y);
             PixelOperations<TPixel>.Instance.ToRgba32(image.Configuration, pixelRow, rgbaRow);
 
@@ -318,7 +315,8 @@
     /// <param name="configuration">The global configuration.</param>
     /// <param name="stream">The <see cref="Stream"/> to write to.</param>
     /// <param name="pixels">The <see cref="Buffer2D{TPixel}"/> containing pixel data.</param>
-    private void Write8Bit<TPixel>(Configuration configuration, Stream stream, Buffer2D<TPixel> pixels)
+    /// <param name="cancellationToken">The token to request cancellation.</param>
+    private void Write8Bit<TPixel>(Configuration configuration, Stream stream, Buffer2D<TPixel> pixels, CancellationToken cancellationToken)
         where TPixel : unmanaged, IPixel<TPixel>
     {
         using IMemoryOwner<byte> row = this.AllocateRow(pixels.Width, 1);
@@ -326,6 +324,8 @@
 
         for (int y = pixels.Height - 1; y >= 0; y--)
         {
+            cancellationToken.ThrowIfCancellationRequested();
+
             Span<TPixel> pixelSpan = pixels.DangerousGetRowSpan(y);
             PixelOperations<TPixel>.Instance.ToL8Bytes(
                 configuration,
@@ -343,7 +343,8 @@
     /// <param name="configuration">The global configuration.</param>
     /// <param name="stream">The <see cref="Stream"/> to write to.</param>
     /// <param name="pixels">The <see cref="Buffer2D{TPixel}"/> containing pixel data.</param>
-    private void Write16Bit<TPixel>(Configuration configuration, Stream stream, Buffer2D<TPixel> pixels)
+    /// <param name="cancellationToken">The token to request cancellation.</param>
+    private void Write16Bit<TPixel>(Configuration configuration, Stream stream, Buffer2D<TPixel> pixels, CancellationToken cancellationToken)
         where TPixel : unmanaged, IPixel<TPixel>
     {
         using IMemoryOwner<byte> row = this.AllocateRow(pixels.Width, 2);
@@ -351,6 +352,8 @@
 
         for (int y = pixels.Height - 1; y >= 0; y--)
         {
+            cancellationToken.ThrowIfCancellationRequested();
+
             Span<TPixel> pixelSpan = pixels.DangerousGetRowSpan(y);
             PixelOperations<TPixel>.Instance.ToBgra5551Bytes(
                 configuration,
@@ -368,7 +371,8 @@
     /// <param name="configuration">The global configuration.</param>
     /// <param name="stream">The <see cref="Stream"/> to write to.</param>
     /// <param name="pixels">The <see cref="Buffer2D{TPixel}"/> containing pixel data.</param>
-    private void Write24Bit<TPixel>(Configuration configuration, Stream stream, Buffer2D<TPixel> pixels)
+    /// <param name="cancellationToken">The token to request cancellation.</param>
+    private void Write24Bit<TPixel>(Configuration configuration, Stream stream, Buffer2D<TPixel> pixels, CancellationToken cancellationToken)
         where TPixel : unmanaged, IPixel<TPixel>
     {
         using IMemoryOwner<byte> row = this.AllocateRow(pixels.Width, 3);
@@ -376,6 +380,8 @@
 
         for (int y = pixels.Height - 1; y >= 0; y--)
         {
+            cancellationToken.ThrowIfCancellationRequested();
+
             Span<TPixel> pixelSpan = pixels.DangerousGetRowSpan(y);
             PixelOperations<TPixel>.Instance.ToBgr24Bytes(
                 configuration,
@@ -393,7 +399,8 @@
     /// <param name="configuration">The global configuration.</param>
     /// <param name="stream">The <see cref="Stream"/> to write to.</param>
     /// <param name="pixels">The <see cref="Buffer2D{TPixel}"/> containing pixel data.</param>
-    private void Write32Bit<TPixel>(Configuration configuration, Stream stream, Buffer2D<TPixel> pixels)
+    /// <param name="cancellationToken">The token to request cancellation.</param>
+    private void Write32Bit<TPixel>(Configuration configuration, Stream stream, Buffer2D<TPixel> pixels, CancellationToken cancellationToken)
         where TPixel : unmanaged, IPixel<TPixel>
     {
         using IMemoryOwner<byte> row = this.AllocateRow(pixels.Width, 4);
@@ -401,6 +408,8 @@
 
         for (int y = pixels.Height - 1; y >= 0; y--)
         {
+            cancellationToken.ThrowIfCancellationRequested();
+
             Span<TPixel> pixelSpan = pixels.DangerousGetRowSpan(y);
             PixelOperations<TPixel>.Instance.ToBgra32Bytes(
                 configuration,
