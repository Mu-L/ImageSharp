// Copyright (c) Six Labors.
// Licensed under the Six Labors Split License.

using SixLabors.ImageSharp.Processing;
using SixLabors.ImageSharp.Processing.Processors.Transforms;

namespace SixLabors.ImageSharp.Formats;

/// <summary>
/// Provides general configuration options for decoding image formats.
/// </summary>
public sealed class DecoderOptions
{
    private static readonly Lazy<DecoderOptions> LazyOptions = new(() => new());

    private uint maxFrames = int.MaxValue;

    // Used by the FileProvider in the unit tests to set the configuration on the fly.
#pragma warning disable IDE0032 // Use auto property
    private Configuration configuration = Configuration.Default;
#pragma warning restore IDE0032 // Use auto property

    /// <summary>
    /// Gets the shared default general decoder options instance.
    /// Used internally to reduce allocations for default decoding operations.
    /// </summary>
    internal static DecoderOptions Default { get; } = LazyOptions.Value;

    /// <summary>
    /// Gets a custom configuration instance to be used by the image processing pipeline.
    /// </summary>
#pragma warning disable IDE0032 // Use auto property
#pragma warning disable RCS1085 // Use auto-implemented property.
    public Configuration Configuration { get => this.configuration; init => this.configuration = value; }
#pragma warning restore RCS1085 // Use auto-implemented property.
#pragma warning restore IDE0032 // Use auto property

    /// <summary>
    /// Gets the target size to decode the image into. Scaling should use an operation equivalent to <see cref="ResizeMode.Max"/>.
    /// </summary>
    public Size? TargetSize { get; init; }

    /// <summary>
    /// Gets the sampler to use when resizing during decoding.
    /// </summary>
    public IResampler Sampler { get; init; } = KnownResamplers.Box;

    /// <summary>
    /// Gets a value indicating whether to ignore encoded metadata when decoding.
    /// </summary>
    public bool SkipMetadata { get; init; }

    /// <summary>
    /// Gets the maximum number of image frames to decode, inclusive.
    /// </summary>
    public uint MaxFrames { get => this.maxFrames; init => this.maxFrames = Math.Clamp(value, 1, int.MaxValue); }

    /// <summary>
<<<<<<< HEAD
    /// Gets a value that controls how ICC profiles are handled during decode.
    /// </summary>
    public ColorProfileHandling ColorProfileHandling { get; init; }
=======
    /// Gets the segment error handling strategy to use during decoding.
    /// </summary>
    public SegmentIntegrityHandling SegmentIntegrityHandling { get; init; } = SegmentIntegrityHandling.IgnoreNonCritical;
>>>>>>> 63f53519

    internal void SetConfiguration(Configuration configuration) => this.configuration = configuration;
}<|MERGE_RESOLUTION|>--- conflicted
+++ resolved
@@ -55,16 +55,14 @@
     /// </summary>
     public uint MaxFrames { get => this.maxFrames; init => this.maxFrames = Math.Clamp(value, 1, int.MaxValue); }
 
+    /// Gets the segment error handling strategy to use during decoding.
+    /// </summary>
+    public SegmentIntegrityHandling SegmentIntegrityHandling { get; init; } = SegmentIntegrityHandling.IgnoreNonCritical;
+
     /// <summary>
-<<<<<<< HEAD
     /// Gets a value that controls how ICC profiles are handled during decode.
     /// </summary>
     public ColorProfileHandling ColorProfileHandling { get; init; }
-=======
-    /// Gets the segment error handling strategy to use during decoding.
-    /// </summary>
-    public SegmentIntegrityHandling SegmentIntegrityHandling { get; init; } = SegmentIntegrityHandling.IgnoreNonCritical;
->>>>>>> 63f53519
 
     internal void SetConfiguration(Configuration configuration) => this.configuration = configuration;
 }