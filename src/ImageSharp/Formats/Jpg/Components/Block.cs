﻿// <copyright file="Block.cs" company="James Jackson-South">
// Copyright (c) James Jackson-South and contributors.
// Licensed under the Apache License, Version 2.0.
// </copyright>

namespace ImageSharp.Formats
{
    using System;
    using System.Buffers;
    using System.Runtime.CompilerServices;

    /// <summary>
    /// Represents an 8x8 block of coefficients to transform and encode.
    /// </summary>
    internal struct Block : IDisposable
    {
<<<<<<< HEAD
        private static readonly ArrayPool<int> ArrayPool = ArrayPool<int>.Create(BlockSize, 50);

=======
>>>>>>> e82ea2c6
        /// <summary>
        /// Gets the size of the block.
        /// </summary>
        public const int BlockSize = 64;

        /// <summary>
        /// Gets the array of block data.
        /// </summary>
        public int[] Data;

        /// <summary>
        /// A pool of reusable buffers.
        /// </summary>
        private static readonly ArrayPool<int> ArrayPool = ArrayPool<int>.Create(BlockSize, 50);

        /// <summary>
        /// Gets a value indicating whether the block is initialized
        /// </summary>
        public bool IsInitialized => this.Data != null;

        /// <summary>
        /// Gets the pixel data at the given block index.
        /// </summary>
        /// <param name="index">The index of the data to return.</param>
        /// <returns>
        /// The <see cref="int"/>.
        /// </returns>
        public int this[int index]
        {
<<<<<<< HEAD
            //this.Data = new int[BlockSize];
            this.Data = ArrayPool.Rent(BlockSize);
=======
            [MethodImpl(MethodImplOptions.AggressiveInlining)]
            get
            {
                return this.Data[index];
            }

            [MethodImpl(MethodImplOptions.AggressiveInlining)]
            set
            {
                this.Data[index] = value;
            }
>>>>>>> e82ea2c6
        }

        /// <summary>
        /// Creates a new block
        /// </summary>
        /// <returns>The <see cref="Block"/></returns>
        public static Block Create()
        {
            Block block = default(Block);
            block.Init();
            return block;
        }

        /// <summary>
        /// Returns an array of blocks of the given length.
        /// </summary>
        /// <param name="count">The number to create.</param>
        /// <returns>The <see cref="T:Block[]"/></returns>
        public static Block[] CreateArray(int count)
        {
            Block[] result = new Block[count];
            for (int i = 0; i < result.Length; i++)
            {
                result[i].Init();
            }

            return result;
        }

        /// <summary>
        /// Disposes of the collection of blocks
        /// </summary>
        /// <param name="blocks">The blocks.</param>
        public static void DisposeAll(Block[] blocks)
        {
            for (int i = 0; i < blocks.Length; i++)
            {
                blocks[i].Dispose();
            }
        }

        /// <summary>
        /// Initializes the new block.
        /// </summary>
        public void Init()
        {
            this.Data = ArrayPool.Rent(BlockSize);
        }

        /// <inheritdoc />
        public void Dispose()
        {
            // TODO: Refactor Block.Dispose() callers to always use 'using' or 'finally' statement!
            if (this.Data != null)
            {
                ArrayPool.Return(this.Data, true);
                this.Data = null;
            }
        }

        /// <summary>
        /// Clears the block data
        /// </summary>
        public void Clear()
        {
            for (int i = 0; i < this.Data.Length; i++)
            {
                this.Data[i] = 0;
            }
        }

        /// <summary>
        /// Clones the current block
        /// </summary>
        /// <returns>The <see cref="Block"/></returns>
        public Block Clone()
        {
            Block clone = Create();
            Array.Copy(this.Data, clone.Data, BlockSize);
            return clone;
        }
    }

    /// <summary>
    /// TODO: Should be removed, when JpegEncoderCore is refactored to use Block8x8F
    /// Temporal class to make refactoring easier.
    /// 1. Refactor Block -> BlockF
    /// 2. Test
    /// 3. Refactor BlockF -> Block8x8F
    /// </summary>
    internal struct BlockF : IDisposable
    {
        /// <summary>
        /// Size of the block.
        /// </summary>
        public const int BlockSize = 64;

        /// <summary>
        /// The array of block data.
        /// </summary>
        public float[] Data;

        /// <summary>
        /// A pool of reusable buffers.
        /// </summary>
        private static readonly ArrayPool<float> ArrayPool = ArrayPool<float>.Create(BlockSize, 50);

        /// <summary>
        /// Gets a value indicating whether the block is initialized
        /// </summary>
        public bool IsInitialized => this.Data != null;

        /// <summary>
        /// Gets the pixel data at the given block index.
        /// </summary>
        /// <param name="index">The index of the data to return.</param>
        /// <returns>
        /// The <see cref="int"/>.
        /// </returns>
        public float this[int index]
        {
            [MethodImpl(MethodImplOptions.AggressiveInlining)]
            get
            {
                return this.Data[index];
            }

            [MethodImpl(MethodImplOptions.AggressiveInlining)]
            set
            {
                this.Data[index] = value;
            }
        }

        /// <summary>
        /// Creates a new block
        /// </summary>
        /// <returns>The <see cref="BlockF"/></returns>
        public static BlockF Create()
        {
            var block = default(BlockF);
            block.Init();
            return block;
        }

        /// <summary>
        /// Returns an array of blocks of the given length.
        /// </summary>
        /// <param name="count">The number to create.</param>
        /// <returns>The <see cref="T:BlockF[]"/></returns>
        public static BlockF[] CreateArray(int count)
        {
            BlockF[] result = new BlockF[count];
            for (int i = 0; i < result.Length; i++)
            {
<<<<<<< HEAD
                ArrayPool.Return(Data, true);
                Data = null;
=======
                result[i].Init();
>>>>>>> e82ea2c6
            }

            return result;
        }

        /// <summary>
        /// Disposes of the collection of blocks
        /// </summary>
        /// <param name="blocks">The blocks.</param>
        public static void DisposeAll(BlockF[] blocks)
        {
            for (int i = 0; i < blocks.Length; i++)
            {
                blocks[i].Dispose();
            }
        }

        /// <summary>
        /// Clears the block data
        /// </summary>
        public void Clear()
        {
            for (int i = 0; i < this.Data.Length; i++)
            {
                this.Data[i] = 0;
            }
        }

        /// <summary>
        /// Clones the current block
        /// </summary>
        /// <returns>The <see cref="Block"/></returns>
        public BlockF Clone()
        {
            BlockF clone = Create();
            Array.Copy(this.Data, clone.Data, BlockSize);
            return clone;
        }

        /// <summary>
        /// Initializes the new block.
        /// </summary>
        public void Init()
        {
            // this.Data = new int[BlockSize];
            this.Data = ArrayPool.Rent(BlockSize);
        }

        /// <inheritdoc />
        public void Dispose()
        {
            // TODO: Refactor Block.Dispose() callers to always use 'using' or 'finally' statement!
            if (this.Data != null)
            {
                ArrayPool.Return(this.Data, true);
                this.Data = null;
            }
        }
    }

    /// <summary>
    /// Temporal class to make refactoring easier.
    /// 1. Refactor Block -> BlockF
    /// 2. Test
    /// 3. Refactor BlockF -> Block8x8F
    /// </summary>
    internal struct BlockF : IDisposable
    {
        private static readonly ArrayPool<float> ArrayPool = ArrayPool<float>.Create(BlockSize, 50);

        /// <summary>
        /// Gets the size of the block.
        /// </summary>
        public const int BlockSize = 64;

        /// <summary>
        /// The array of block data.
        /// </summary>
        public float[] Data;

        /// <summary>
        /// Initializes a new instance of the <see cref="Block"/> class.
        /// </summary>
        //public Block()
        //{
        //    this.data = new int[BlockSize];
        //}

        public void Init()
        {
            //this.Data = new int[BlockSize];
            this.Data = ArrayPool.Rent(BlockSize);
        }

        public static BlockF Create()
        {
            var block = new BlockF();
            block.Init();
            return block;
        }

        public static BlockF[] CreateArray(int size)
        {
            BlockF[] result = new BlockF[size];
            for (int i = 0; i < result.Length; i++)
            {
                result[i].Init();
            }
            return result;
        }

        public bool IsInitialized => this.Data != null;

        /// <summary>
        /// Gets the pixel data at the given block index.
        /// </summary>
        /// <param name="index">The index of the data to return.</param>
        /// <returns>
        /// The <see cref="int"/>.
        /// </returns>
        public float this[int index]
        {
            [MethodImpl(MethodImplOptions.AggressiveInlining)]
            get { return this.Data[index]; }
            [MethodImpl(MethodImplOptions.AggressiveInlining)]
            set { this.Data[index] = value; }
        }

        // TODO: Refactor Block.Dispose() callers to always use 'using' or 'finally' statement!
        public void Dispose()
        {
            if (Data != null)
            {
                ArrayPool.Return(Data, true);
                Data = null;
            }
        }

        public static void DisposeAll(BlockF[] blocks)
        {
            for (int i = 0; i < blocks.Length; i++)
            {
                blocks[i].Dispose();
            }
        }


        public void Clear()
        {
            for (int i = 0; i < Data.Length; i++)
            {
                Data[i] = 0;
            }
        }

        public BlockF Clone()
        {
            BlockF clone = Create();
            Array.Copy(Data, clone.Data, BlockSize);
            return clone;
        }
    }


}<|MERGE_RESOLUTION|>--- conflicted
+++ resolved
@@ -14,11 +14,6 @@
     /// </summary>
     internal struct Block : IDisposable
     {
-<<<<<<< HEAD
-        private static readonly ArrayPool<int> ArrayPool = ArrayPool<int>.Create(BlockSize, 50);
-
-=======
->>>>>>> e82ea2c6
         /// <summary>
         /// Gets the size of the block.
         /// </summary>
@@ -48,10 +43,6 @@
         /// </returns>
         public int this[int index]
         {
-<<<<<<< HEAD
-            //this.Data = new int[BlockSize];
-            this.Data = ArrayPool.Rent(BlockSize);
-=======
             [MethodImpl(MethodImplOptions.AggressiveInlining)]
             get
             {
@@ -63,7 +54,6 @@
             {
                 this.Data[index] = value;
             }
->>>>>>> e82ea2c6
         }
 
         /// <summary>
@@ -219,12 +209,7 @@
             BlockF[] result = new BlockF[count];
             for (int i = 0; i < result.Length; i++)
             {
-<<<<<<< HEAD
-                ArrayPool.Return(Data, true);
-                Data = null;
-=======
                 result[i].Init();
->>>>>>> e82ea2c6
             }
 
             return result;
@@ -284,109 +269,4 @@
             }
         }
     }
-
-    /// <summary>
-    /// Temporal class to make refactoring easier.
-    /// 1. Refactor Block -> BlockF
-    /// 2. Test
-    /// 3. Refactor BlockF -> Block8x8F
-    /// </summary>
-    internal struct BlockF : IDisposable
-    {
-        private static readonly ArrayPool<float> ArrayPool = ArrayPool<float>.Create(BlockSize, 50);
-
-        /// <summary>
-        /// Gets the size of the block.
-        /// </summary>
-        public const int BlockSize = 64;
-
-        /// <summary>
-        /// The array of block data.
-        /// </summary>
-        public float[] Data;
-
-        /// <summary>
-        /// Initializes a new instance of the <see cref="Block"/> class.
-        /// </summary>
-        //public Block()
-        //{
-        //    this.data = new int[BlockSize];
-        //}
-
-        public void Init()
-        {
-            //this.Data = new int[BlockSize];
-            this.Data = ArrayPool.Rent(BlockSize);
-        }
-
-        public static BlockF Create()
-        {
-            var block = new BlockF();
-            block.Init();
-            return block;
-        }
-
-        public static BlockF[] CreateArray(int size)
-        {
-            BlockF[] result = new BlockF[size];
-            for (int i = 0; i < result.Length; i++)
-            {
-                result[i].Init();
-            }
-            return result;
-        }
-
-        public bool IsInitialized => this.Data != null;
-
-        /// <summary>
-        /// Gets the pixel data at the given block index.
-        /// </summary>
-        /// <param name="index">The index of the data to return.</param>
-        /// <returns>
-        /// The <see cref="int"/>.
-        /// </returns>
-        public float this[int index]
-        {
-            [MethodImpl(MethodImplOptions.AggressiveInlining)]
-            get { return this.Data[index]; }
-            [MethodImpl(MethodImplOptions.AggressiveInlining)]
-            set { this.Data[index] = value; }
-        }
-
-        // TODO: Refactor Block.Dispose() callers to always use 'using' or 'finally' statement!
-        public void Dispose()
-        {
-            if (Data != null)
-            {
-                ArrayPool.Return(Data, true);
-                Data = null;
-            }
-        }
-
-        public static void DisposeAll(BlockF[] blocks)
-        {
-            for (int i = 0; i < blocks.Length; i++)
-            {
-                blocks[i].Dispose();
-            }
-        }
-
-
-        public void Clear()
-        {
-            for (int i = 0; i < Data.Length; i++)
-            {
-                Data[i] = 0;
-            }
-        }
-
-        public BlockF Clone()
-        {
-            BlockF clone = Create();
-            Array.Copy(Data, clone.Data, BlockSize);
-            return clone;
-        }
-    }
-
-
 }