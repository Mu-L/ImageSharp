// Copyright (c) Six Labors.
// Licensed under the Six Labors Split License.

using System.Buffers.Binary;
using System.Runtime.CompilerServices;
using System.Runtime.InteropServices;
using SixLabors.ImageSharp.Formats.Png.Chunks;
using SixLabors.ImageSharp.PixelFormats;

namespace SixLabors.ImageSharp.Formats.Png;

/// <summary>
/// Provides methods to allow the decoding of raw scanlines to image rows of different pixel formats.
/// TODO: We should make this a stateful class or struct to reduce the number of arguments on methods (most are invariant).
/// </summary>
internal static class PngScanlineProcessor
{
    public static void ProcessGrayscaleScanline<TPixel>(
        int bitDepth,
        in FrameControl frameControl,
        ReadOnlySpan<byte> scanlineSpan,
        Span<TPixel> rowSpan,
<<<<<<< HEAD
        bool hasTrans,
        L16 luminance16Trans,
        L8 luminanceTrans)
        where TPixel : unmanaged, IPixel<TPixel> =>
        ProcessInterlacedGrayscaleScanline(
            bitDepth,
            frameControl,
            scanlineSpan,
            rowSpan,
            0,
            1,
            hasTrans,
            luminance16Trans,
            luminanceTrans);
=======
        Color? transparentColor)
        where TPixel : unmanaged, IPixel<TPixel>
    {
        TPixel pixel = default;
        ref byte scanlineSpanRef = ref MemoryMarshal.GetReference(scanlineSpan);
        ref TPixel rowSpanRef = ref MemoryMarshal.GetReference(rowSpan);
        int scaleFactor = 255 / (ColorNumerics.GetColorCountForBitDepth(header.BitDepth) - 1);

        if (transparentColor is null)
        {
            if (header.BitDepth == 16)
            {
                int o = 0;
                for (nuint x = 0; x < (uint)header.Width; x++, o += 2)
                {
                    ushort luminance = BinaryPrimitives.ReadUInt16BigEndian(scanlineSpan.Slice(o, 2));
                    pixel.FromL16(Unsafe.As<ushort, L16>(ref luminance));
                    Unsafe.Add(ref rowSpanRef, x) = pixel;
                }
            }
            else
            {
                for (nuint x = 0; x < (uint)header.Width; x++)
                {
                    byte luminance = (byte)(Unsafe.Add(ref scanlineSpanRef, x) * scaleFactor);
                    pixel.FromL8(Unsafe.As<byte, L8>(ref luminance));
                    Unsafe.Add(ref rowSpanRef, x) = pixel;
                }
            }

            return;
        }

        if (header.BitDepth == 16)
        {
            L16 transparent = transparentColor.Value.ToPixel<L16>();
            La32 source = default;
            int o = 0;
            for (nuint x = 0; x < (uint)header.Width; x++, o += 2)
            {
                ushort luminance = BinaryPrimitives.ReadUInt16BigEndian(scanlineSpan.Slice(o, 2));
                source.L = luminance;
                source.A = luminance.Equals(transparent.PackedValue) ? ushort.MinValue : ushort.MaxValue;

                pixel.FromLa32(source);
                Unsafe.Add(ref rowSpanRef, x) = pixel;
            }
        }
        else
        {
            byte transparent = (byte)(transparentColor.Value.ToPixel<L8>().PackedValue * scaleFactor);
            La16 source = default;
            for (nuint x = 0; x < (uint)header.Width; x++)
            {
                byte luminance = (byte)(Unsafe.Add(ref scanlineSpanRef, x) * scaleFactor);
                source.L = luminance;
                source.A = luminance.Equals(transparent) ? byte.MinValue : byte.MaxValue;

                pixel.FromLa16(source);
                Unsafe.Add(ref rowSpanRef, x) = pixel;
            }
        }
    }
>>>>>>> d93bc6cc

    public static void ProcessInterlacedGrayscaleScanline<TPixel>(
        int bitDepth,
        in FrameControl frameControl,
        ReadOnlySpan<byte> scanlineSpan,
        Span<TPixel> rowSpan,
        uint pixelOffset,
        uint increment,
        Color? transparentColor)
        where TPixel : unmanaged, IPixel<TPixel>
    {
        uint offset = pixelOffset + (uint)frameControl.XOffset;
        TPixel pixel = default;
        ref byte scanlineSpanRef = ref MemoryMarshal.GetReference(scanlineSpan);
        ref TPixel rowSpanRef = ref MemoryMarshal.GetReference(rowSpan);
        int scaleFactor = 255 / (ColorNumerics.GetColorCountForBitDepth(bitDepth) - 1);

        if (transparentColor is null)
        {
            if (bitDepth == 16)
            {
                int o = 0;
                for (nuint x = offset; x < frameControl.XLimit; x += increment, o += 2)
                {
                    ushort luminance = BinaryPrimitives.ReadUInt16BigEndian(scanlineSpan.Slice(o, 2));
                    pixel.FromL16(Unsafe.As<ushort, L16>(ref luminance));
                    Unsafe.Add(ref rowSpanRef, x) = pixel;
                }
            }
            else
            {
                for (nuint x = offset, o = 0; x < frameControl.XLimit; x += increment, o++)
                {
                    byte luminance = (byte)(Unsafe.Add(ref scanlineSpanRef, o) * scaleFactor);
                    pixel.FromL8(Unsafe.As<byte, L8>(ref luminance));
                    Unsafe.Add(ref rowSpanRef, x) = pixel;
                }
            }

            return;
        }

        if (bitDepth == 16)
        {
            L16 transparent = transparentColor.Value.ToPixel<L16>();
            La32 source = default;
            int o = 0;
            for (nuint x = offset; x < frameControl.XLimit; x += increment, o += 2)
            {
                ushort luminance = BinaryPrimitives.ReadUInt16BigEndian(scanlineSpan.Slice(o, 2));
                source.L = luminance;
                source.A = luminance.Equals(transparent.PackedValue) ? ushort.MinValue : ushort.MaxValue;

                pixel.FromLa32(source);
                Unsafe.Add(ref rowSpanRef, x) = pixel;
            }
        }
        else
        {
            byte transparent = (byte)(transparentColor.Value.ToPixel<L8>().PackedValue * scaleFactor);
            La16 source = default;
<<<<<<< HEAD
            byte scaledLuminanceTrans = (byte)(luminanceTrans.PackedValue * scaleFactor);
            for (nuint x = offset, o = 0; x < frameControl.XLimit; x += increment, o++)
=======
            for (nuint x = pixelOffset, o = 0; x < (uint)header.Width; x += increment, o++)
>>>>>>> d93bc6cc
            {
                byte luminance = (byte)(Unsafe.Add(ref scanlineSpanRef, o) * scaleFactor);
                source.L = luminance;
                source.A = luminance.Equals(transparent) ? byte.MinValue : byte.MaxValue;

                pixel.FromLa16(source);
                Unsafe.Add(ref rowSpanRef, x) = pixel;
            }
        }
    }

    public static void ProcessGrayscaleWithAlphaScanline<TPixel>(
        int bitDepth,
        in FrameControl frameControl,
        ReadOnlySpan<byte> scanlineSpan,
        Span<TPixel> rowSpan,
        uint bytesPerPixel,
        uint bytesPerSample)
        where TPixel : unmanaged, IPixel<TPixel> =>
        ProcessInterlacedGrayscaleWithAlphaScanline(
            bitDepth,
            frameControl,
            scanlineSpan,
            rowSpan,
            0,
            1,
            bytesPerPixel,
            bytesPerSample);

    public static void ProcessInterlacedGrayscaleWithAlphaScanline<TPixel>(
        int bitDepth,
        in FrameControl frameControl,
        ReadOnlySpan<byte> scanlineSpan,
        Span<TPixel> rowSpan,
        uint pixelOffset,
        uint increment,
        uint bytesPerPixel,
        uint bytesPerSample)
        where TPixel : unmanaged, IPixel<TPixel>
    {
        uint offset = pixelOffset + (uint)frameControl.XOffset;
        TPixel pixel = default;
        ref byte scanlineSpanRef = ref MemoryMarshal.GetReference(scanlineSpan);
        ref TPixel rowSpanRef = ref MemoryMarshal.GetReference(rowSpan);

        if (bitDepth == 16)
        {
            La32 source = default;
            int o = 0;
            for (nuint x = offset; x < frameControl.XLimit; x += increment, o += 4)
            {
                source.L = BinaryPrimitives.ReadUInt16BigEndian(scanlineSpan.Slice(o, 2));
                source.A = BinaryPrimitives.ReadUInt16BigEndian(scanlineSpan.Slice(o + 2, 2));

                pixel.FromLa32(source);
                Unsafe.Add(ref rowSpanRef, (uint)x) = pixel;
            }
        }
        else
        {
            La16 source = default;
            nuint offset2 = 0;
            for (nuint x = offset; x < frameControl.XLimit; x += increment)
            {
                source.L = Unsafe.Add(ref scanlineSpanRef, offset2);
                source.A = Unsafe.Add(ref scanlineSpanRef, offset2 + bytesPerSample);

                pixel.FromLa16(source);
                Unsafe.Add(ref rowSpanRef, x) = pixel;
                offset2 += bytesPerPixel;
            }
        }
    }

    public static void ProcessPaletteScanline<TPixel>(
        in FrameControl frameControl,
        ReadOnlySpan<byte> scanlineSpan,
        Span<TPixel> rowSpan,
<<<<<<< HEAD
        ReadOnlySpan<byte> palette,
        byte[] paletteAlpha)
        where TPixel : unmanaged, IPixel<TPixel> =>
        ProcessInterlacedPaletteScanline(
            frameControl,
            scanlineSpan,
            rowSpan,
            0,
            1,
            palette,
            paletteAlpha);
=======
        ReadOnlyMemory<Color>? palette)
        where TPixel : unmanaged, IPixel<TPixel>
    {
        if (palette is null)
        {
            PngThrowHelper.ThrowMissingPalette();
        }

        TPixel pixel = default;
        ref byte scanlineSpanRef = ref MemoryMarshal.GetReference(scanlineSpan);
        ref TPixel rowSpanRef = ref MemoryMarshal.GetReference(rowSpan);
        ref Color paletteBase = ref MemoryMarshal.GetReference(palette.Value.Span);

        for (nuint x = 0; x < (uint)header.Width; x++)
        {
            uint index = Unsafe.Add(ref scanlineSpanRef, x);
            pixel.FromRgba32(Unsafe.Add(ref paletteBase, index).ToRgba32());
            Unsafe.Add(ref rowSpanRef, x) = pixel;
        }
    }
>>>>>>> d93bc6cc

    public static void ProcessInterlacedPaletteScanline<TPixel>(
        in FrameControl frameControl,
        ReadOnlySpan<byte> scanlineSpan,
        Span<TPixel> rowSpan,
        uint pixelOffset,
        uint increment,
        ReadOnlyMemory<Color>? palette)
        where TPixel : unmanaged, IPixel<TPixel>
    {
<<<<<<< HEAD
        if (palette.IsEmpty)
=======
        if (palette is null)
>>>>>>> d93bc6cc
        {
            PngThrowHelper.ThrowMissingPalette();
        }

<<<<<<< HEAD
        uint offset = pixelOffset + (uint)frameControl.XOffset;
=======
>>>>>>> d93bc6cc
        TPixel pixel = default;
        ref byte scanlineSpanRef = ref MemoryMarshal.GetReference(scanlineSpan);
        ref TPixel rowSpanRef = ref MemoryMarshal.GetReference(rowSpan);
        ref Color paletteBase = ref MemoryMarshal.GetReference(palette.Value.Span);

        for (nuint x = pixelOffset, o = 0; x < (uint)header.Width; x += increment, o++)
        {
<<<<<<< HEAD
            // If the alpha palette is not null and has one or more entries, this means, that the image contains an alpha
            // channel and we should try to read it.
            Rgba32 rgba = default;
            ref byte paletteAlphaRef = ref MemoryMarshal.GetArrayDataReference(paletteAlpha);
            for (nuint x = offset, o = 0; x < frameControl.XLimit; x += increment, o++)
            {
                uint index = Unsafe.Add(ref scanlineSpanRef, o);
                rgba.A = paletteAlpha.Length > index ? Unsafe.Add(ref paletteAlphaRef, index) : byte.MaxValue;
                rgba.Rgb = Unsafe.Add(ref palettePixelsRef, index);

                pixel.FromRgba32(rgba);
                Unsafe.Add(ref rowSpanRef, x) = pixel;
            }
        }
        else
        {
            for (nuint x = offset, o = 0; x < frameControl.XLimit; x += increment, o++)
            {
                int index = Unsafe.Add(ref scanlineSpanRef, o);
                Rgb24 rgb = Unsafe.Add(ref palettePixelsRef, index);

                pixel.FromRgb24(rgb);
                Unsafe.Add(ref rowSpanRef, x) = pixel;
            }
=======
            uint index = Unsafe.Add(ref scanlineSpanRef, o);
            pixel.FromRgba32(Unsafe.Add(ref paletteBase, index).ToRgba32());
            Unsafe.Add(ref rowSpanRef, x) = pixel;
>>>>>>> d93bc6cc
        }
    }

    public static void ProcessRgbScanline<TPixel>(
        int bitDepth,
        in FrameControl frameControl,
        ReadOnlySpan<byte> scanlineSpan,
        Span<TPixel> rowSpan,
        int bytesPerPixel,
        int bytesPerSample,
<<<<<<< HEAD
        bool hasTrans,
        Rgb48 rgb48Trans,
        Rgb24 rgb24Trans)
        where TPixel : unmanaged, IPixel<TPixel> =>
        ProcessInterlacedRgbScanline(
            bitDepth,
            frameControl,
            scanlineSpan,
            rowSpan,
            0,
            1,
            bytesPerPixel,
            bytesPerSample,
            hasTrans,
            rgb48Trans,
            rgb24Trans);
=======
        Color? transparentColor)
        where TPixel : unmanaged, IPixel<TPixel>
    {
        TPixel pixel = default;
        ref TPixel rowSpanRef = ref MemoryMarshal.GetReference(rowSpan);

        if (transparentColor is null)
        {
            if (header.BitDepth == 16)
            {
                Rgb48 rgb48 = default;
                int o = 0;
                for (nuint x = 0; x < (uint)header.Width; x++, o += bytesPerPixel)
                {
                    rgb48.R = BinaryPrimitives.ReadUInt16BigEndian(scanlineSpan.Slice(o, bytesPerSample));
                    rgb48.G = BinaryPrimitives.ReadUInt16BigEndian(scanlineSpan.Slice(o + bytesPerSample, bytesPerSample));
                    rgb48.B = BinaryPrimitives.ReadUInt16BigEndian(scanlineSpan.Slice(o + (2 * bytesPerSample), bytesPerSample));

                    pixel.FromRgb48(rgb48);
                    Unsafe.Add(ref rowSpanRef, x) = pixel;
                }
            }
            else
            {
                PixelOperations<TPixel>.Instance.FromRgb24Bytes(configuration, scanlineSpan, rowSpan, header.Width);
            }

            return;
        }

        if (header.BitDepth == 16)
        {
            Rgb48 transparent = transparentColor.Value.ToPixel<Rgb48>();

            Rgb48 rgb48 = default;
            Rgba64 rgba64 = default;
            int o = 0;
            for (nuint x = 0; x < (uint)header.Width; x++, o += bytesPerPixel)
            {
                rgb48.R = BinaryPrimitives.ReadUInt16BigEndian(scanlineSpan.Slice(o, bytesPerSample));
                rgb48.G = BinaryPrimitives.ReadUInt16BigEndian(scanlineSpan.Slice(o + bytesPerSample, bytesPerSample));
                rgb48.B = BinaryPrimitives.ReadUInt16BigEndian(scanlineSpan.Slice(o + (2 * bytesPerSample), bytesPerSample));

                rgba64.Rgb = rgb48;
                rgba64.A = rgb48.Equals(transparent) ? ushort.MinValue : ushort.MaxValue;

                pixel.FromRgba64(rgba64);
                Unsafe.Add(ref rowSpanRef, x) = pixel;
            }
        }
        else
        {
            Rgb24 transparent = transparentColor.Value.ToPixel<Rgb24>();

            Rgba32 rgba32 = default;
            ReadOnlySpan<Rgb24> rgb24Span = MemoryMarshal.Cast<byte, Rgb24>(scanlineSpan);
            ref Rgb24 rgb24SpanRef = ref MemoryMarshal.GetReference(rgb24Span);
            for (nuint x = 0; x < (uint)header.Width; x++)
            {
                ref readonly Rgb24 rgb24 = ref Unsafe.Add(ref rgb24SpanRef, x);
                rgba32.Rgb = rgb24;
                rgba32.A = rgb24.Equals(transparent) ? byte.MinValue : byte.MaxValue;

                pixel.FromRgba32(rgba32);
                Unsafe.Add(ref rowSpanRef, x) = pixel;
            }
        }
    }
>>>>>>> d93bc6cc

    public static void ProcessInterlacedRgbScanline<TPixel>(
        int bitDepth,
        in FrameControl frameControl,
        ReadOnlySpan<byte> scanlineSpan,
        Span<TPixel> rowSpan,
        uint pixelOffset,
        uint increment,
        int bytesPerPixel,
        int bytesPerSample,
        Color? transparentColor)
        where TPixel : unmanaged, IPixel<TPixel>
    {
        uint offset = pixelOffset + (uint)frameControl.XOffset;
        TPixel pixel = default;
        ref byte scanlineSpanRef = ref MemoryMarshal.GetReference(scanlineSpan);
        ref TPixel rowSpanRef = ref MemoryMarshal.GetReference(rowSpan);
        bool hasTransparency = transparentColor is not null;

<<<<<<< HEAD
        if (bitDepth == 16)
=======
        if (transparentColor is null)
>>>>>>> d93bc6cc
        {
            if (header.BitDepth == 16)
            {
                Rgb48 rgb48 = default;
                int o = 0;
                for (nuint x = offset; x < frameControl.XLimit; x += increment, o += bytesPerPixel)
                {
                    rgb48.R = BinaryPrimitives.ReadUInt16BigEndian(scanlineSpan.Slice(o, bytesPerSample));
                    rgb48.G = BinaryPrimitives.ReadUInt16BigEndian(scanlineSpan.Slice(o + bytesPerSample, bytesPerSample));
                    rgb48.B = BinaryPrimitives.ReadUInt16BigEndian(scanlineSpan.Slice(o + (2 * bytesPerSample), bytesPerSample));

                    pixel.FromRgb48(rgb48);
                    Unsafe.Add(ref rowSpanRef, x) = pixel;
                }
            }
            else
            {
                Rgb24 rgb = default;
                int o = 0;
                for (nuint x = offset; x < frameControl.XLimit; x += increment, o += bytesPerPixel)
                {
                    rgb.R = Unsafe.Add(ref scanlineSpanRef, (uint)o);
                    rgb.G = Unsafe.Add(ref scanlineSpanRef, (uint)(o + bytesPerSample));
                    rgb.B = Unsafe.Add(ref scanlineSpanRef, (uint)(o + (2 * bytesPerSample)));

                    pixel.FromRgb24(rgb);
                    Unsafe.Add(ref rowSpanRef, x) = pixel;
                }
            }

            return;
        }

        if (header.BitDepth == 16)
        {
            Rgb48 transparent = transparentColor.Value.ToPixel<Rgb48>();

            Rgb48 rgb48 = default;
            Rgba64 rgba64 = default;
            int o = 0;
            for (nuint x = offset; x < frameControl.XLimit; x += increment, o += bytesPerPixel)
            {
                rgb48.R = BinaryPrimitives.ReadUInt16BigEndian(scanlineSpan.Slice(o, bytesPerSample));
                rgb48.G = BinaryPrimitives.ReadUInt16BigEndian(scanlineSpan.Slice(o + bytesPerSample, bytesPerSample));
                rgb48.B = BinaryPrimitives.ReadUInt16BigEndian(scanlineSpan.Slice(o + (2 * bytesPerSample), bytesPerSample));

                rgba64.Rgb = rgb48;
                rgba64.A = rgb48.Equals(transparent) ? ushort.MinValue : ushort.MaxValue;

                pixel.FromRgba64(rgba64);
                Unsafe.Add(ref rowSpanRef, x) = pixel;
            }
        }
        else
        {
            Rgb24 transparent = transparentColor.Value.ToPixel<Rgb24>();

            Rgba32 rgba = default;
            int o = 0;
            for (nuint x = offset; x < frameControl.XLimit; x += increment, o += bytesPerPixel)
            {
                rgba.R = Unsafe.Add(ref scanlineSpanRef, (uint)o);
                rgba.G = Unsafe.Add(ref scanlineSpanRef, (uint)(o + bytesPerSample));
                rgba.B = Unsafe.Add(ref scanlineSpanRef, (uint)(o + (2 * bytesPerSample)));
                rgba.A = transparent.Equals(rgba.Rgb) ? byte.MinValue : byte.MaxValue;

                pixel.FromRgba32(rgba);
                Unsafe.Add(ref rowSpanRef, x) = pixel;
            }
        }
    }

    public static void ProcessRgbaScanline<TPixel>(
        int bitDepth,
        in FrameControl frameControl,
        ReadOnlySpan<byte> scanlineSpan,
        Span<TPixel> rowSpan,
        int bytesPerPixel,
        int bytesPerSample)
        where TPixel : unmanaged, IPixel<TPixel> =>
        ProcessInterlacedRgbaScanline(
            bitDepth,
            frameControl,
            scanlineSpan,
            rowSpan,
            0,
            1,
            bytesPerPixel,
            bytesPerSample);

    public static void ProcessInterlacedRgbaScanline<TPixel>(
        int bitDepth,
        in FrameControl frameControl,
        ReadOnlySpan<byte> scanlineSpan,
        Span<TPixel> rowSpan,
        uint pixelOffset,
        uint increment,
        int bytesPerPixel,
        int bytesPerSample)
        where TPixel : unmanaged, IPixel<TPixel>
    {
        uint offset = pixelOffset + (uint)frameControl.XOffset;
        TPixel pixel = default;
        ref TPixel rowSpanRef = ref MemoryMarshal.GetReference(rowSpan);

        if (bitDepth == 16)
        {
            Rgba64 rgba64 = default;
            int o = 0;
            for (nuint x = offset; x < frameControl.XLimit; x += increment, o += bytesPerPixel)
            {
                rgba64.R = BinaryPrimitives.ReadUInt16BigEndian(scanlineSpan.Slice(o, bytesPerSample));
                rgba64.G = BinaryPrimitives.ReadUInt16BigEndian(scanlineSpan.Slice(o + bytesPerSample, bytesPerSample));
                rgba64.B = BinaryPrimitives.ReadUInt16BigEndian(scanlineSpan.Slice(o + (2 * bytesPerSample), bytesPerSample));
                rgba64.A = BinaryPrimitives.ReadUInt16BigEndian(scanlineSpan.Slice(o + (3 * bytesPerSample), bytesPerSample));

                pixel.FromRgba64(rgba64);
                Unsafe.Add(ref rowSpanRef, x) = pixel;
            }
        }
        else
        {
            ref byte scanlineSpanRef = ref MemoryMarshal.GetReference(scanlineSpan);
            Rgba32 rgba = default;
            int o = 0;
            for (nuint x = offset; x < frameControl.XLimit; x += increment, o += bytesPerPixel)
            {
                rgba.R = Unsafe.Add(ref scanlineSpanRef, (uint)o);
                rgba.G = Unsafe.Add(ref scanlineSpanRef, (uint)(o + bytesPerSample));
                rgba.B = Unsafe.Add(ref scanlineSpanRef, (uint)(o + (2 * bytesPerSample)));
                rgba.A = Unsafe.Add(ref scanlineSpanRef, (uint)(o + (3 * bytesPerSample)));

                pixel.FromRgba32(rgba);
                Unsafe.Add(ref rowSpanRef, x) = pixel;
            }
        }
    }
}<|MERGE_RESOLUTION|>--- conflicted
+++ resolved
@@ -20,7 +20,6 @@
         in FrameControl frameControl,
         ReadOnlySpan<byte> scanlineSpan,
         Span<TPixel> rowSpan,
-<<<<<<< HEAD
         bool hasTrans,
         L16 luminance16Trans,
         L8 luminanceTrans)
@@ -35,71 +34,6 @@
             hasTrans,
             luminance16Trans,
             luminanceTrans);
-=======
-        Color? transparentColor)
-        where TPixel : unmanaged, IPixel<TPixel>
-    {
-        TPixel pixel = default;
-        ref byte scanlineSpanRef = ref MemoryMarshal.GetReference(scanlineSpan);
-        ref TPixel rowSpanRef = ref MemoryMarshal.GetReference(rowSpan);
-        int scaleFactor = 255 / (ColorNumerics.GetColorCountForBitDepth(header.BitDepth) - 1);
-
-        if (transparentColor is null)
-        {
-            if (header.BitDepth == 16)
-            {
-                int o = 0;
-                for (nuint x = 0; x < (uint)header.Width; x++, o += 2)
-                {
-                    ushort luminance = BinaryPrimitives.ReadUInt16BigEndian(scanlineSpan.Slice(o, 2));
-                    pixel.FromL16(Unsafe.As<ushort, L16>(ref luminance));
-                    Unsafe.Add(ref rowSpanRef, x) = pixel;
-                }
-            }
-            else
-            {
-                for (nuint x = 0; x < (uint)header.Width; x++)
-                {
-                    byte luminance = (byte)(Unsafe.Add(ref scanlineSpanRef, x) * scaleFactor);
-                    pixel.FromL8(Unsafe.As<byte, L8>(ref luminance));
-                    Unsafe.Add(ref rowSpanRef, x) = pixel;
-                }
-            }
-
-            return;
-        }
-
-        if (header.BitDepth == 16)
-        {
-            L16 transparent = transparentColor.Value.ToPixel<L16>();
-            La32 source = default;
-            int o = 0;
-            for (nuint x = 0; x < (uint)header.Width; x++, o += 2)
-            {
-                ushort luminance = BinaryPrimitives.ReadUInt16BigEndian(scanlineSpan.Slice(o, 2));
-                source.L = luminance;
-                source.A = luminance.Equals(transparent.PackedValue) ? ushort.MinValue : ushort.MaxValue;
-
-                pixel.FromLa32(source);
-                Unsafe.Add(ref rowSpanRef, x) = pixel;
-            }
-        }
-        else
-        {
-            byte transparent = (byte)(transparentColor.Value.ToPixel<L8>().PackedValue * scaleFactor);
-            La16 source = default;
-            for (nuint x = 0; x < (uint)header.Width; x++)
-            {
-                byte luminance = (byte)(Unsafe.Add(ref scanlineSpanRef, x) * scaleFactor);
-                source.L = luminance;
-                source.A = luminance.Equals(transparent) ? byte.MinValue : byte.MaxValue;
-
-                pixel.FromLa16(source);
-                Unsafe.Add(ref rowSpanRef, x) = pixel;
-            }
-        }
-    }
->>>>>>> d93bc6cc
 
     public static void ProcessInterlacedGrayscaleScanline<TPixel>(
         int bitDepth,
@@ -161,12 +95,8 @@
         {
             byte transparent = (byte)(transparentColor.Value.ToPixel<L8>().PackedValue * scaleFactor);
             La16 source = default;
-<<<<<<< HEAD
             byte scaledLuminanceTrans = (byte)(luminanceTrans.PackedValue * scaleFactor);
             for (nuint x = offset, o = 0; x < frameControl.XLimit; x += increment, o++)
-=======
-            for (nuint x = pixelOffset, o = 0; x < (uint)header.Width; x += increment, o++)
->>>>>>> d93bc6cc
             {
                 byte luminance = (byte)(Unsafe.Add(ref scanlineSpanRef, o) * scaleFactor);
                 source.L = luminance;
@@ -245,7 +175,6 @@
         in FrameControl frameControl,
         ReadOnlySpan<byte> scanlineSpan,
         Span<TPixel> rowSpan,
-<<<<<<< HEAD
         ReadOnlySpan<byte> palette,
         byte[] paletteAlpha)
         where TPixel : unmanaged, IPixel<TPixel> =>
@@ -257,8 +186,15 @@
             1,
             palette,
             paletteAlpha);
-=======
-        ReadOnlyMemory<Color>? palette)
+
+    public static void ProcessInterlacedPaletteScanline<TPixel>(
+        in FrameControl frameControl,
+        ReadOnlySpan<byte> scanlineSpan,
+        Span<TPixel> rowSpan,
+        uint pixelOffset,
+        uint increment,
+        ReadOnlySpan<byte> palette,
+        byte[] paletteAlpha)
         where TPixel : unmanaged, IPixel<TPixel>
     {
         if (palette is null)
@@ -266,6 +202,7 @@
             PngThrowHelper.ThrowMissingPalette();
         }
 
+        uint offset = pixelOffset + (uint)frameControl.XOffset;
         TPixel pixel = default;
         ref byte scanlineSpanRef = ref MemoryMarshal.GetReference(scanlineSpan);
         ref TPixel rowSpanRef = ref MemoryMarshal.GetReference(rowSpan);
@@ -273,43 +210,6 @@
 
         for (nuint x = 0; x < (uint)header.Width; x++)
         {
-            uint index = Unsafe.Add(ref scanlineSpanRef, x);
-            pixel.FromRgba32(Unsafe.Add(ref paletteBase, index).ToRgba32());
-            Unsafe.Add(ref rowSpanRef, x) = pixel;
-        }
-    }
->>>>>>> d93bc6cc
-
-    public static void ProcessInterlacedPaletteScanline<TPixel>(
-        in FrameControl frameControl,
-        ReadOnlySpan<byte> scanlineSpan,
-        Span<TPixel> rowSpan,
-        uint pixelOffset,
-        uint increment,
-        ReadOnlyMemory<Color>? palette)
-        where TPixel : unmanaged, IPixel<TPixel>
-    {
-<<<<<<< HEAD
-        if (palette.IsEmpty)
-=======
-        if (palette is null)
->>>>>>> d93bc6cc
-        {
-            PngThrowHelper.ThrowMissingPalette();
-        }
-
-<<<<<<< HEAD
-        uint offset = pixelOffset + (uint)frameControl.XOffset;
-=======
->>>>>>> d93bc6cc
-        TPixel pixel = default;
-        ref byte scanlineSpanRef = ref MemoryMarshal.GetReference(scanlineSpan);
-        ref TPixel rowSpanRef = ref MemoryMarshal.GetReference(rowSpan);
-        ref Color paletteBase = ref MemoryMarshal.GetReference(palette.Value.Span);
-
-        for (nuint x = pixelOffset, o = 0; x < (uint)header.Width; x += increment, o++)
-        {
-<<<<<<< HEAD
             // If the alpha palette is not null and has one or more entries, this means, that the image contains an alpha
             // channel and we should try to read it.
             Rgba32 rgba = default;
@@ -334,11 +234,6 @@
                 pixel.FromRgb24(rgb);
                 Unsafe.Add(ref rowSpanRef, x) = pixel;
             }
-=======
-            uint index = Unsafe.Add(ref scanlineSpanRef, o);
-            pixel.FromRgba32(Unsafe.Add(ref paletteBase, index).ToRgba32());
-            Unsafe.Add(ref rowSpanRef, x) = pixel;
->>>>>>> d93bc6cc
         }
     }
 
@@ -349,7 +244,6 @@
         Span<TPixel> rowSpan,
         int bytesPerPixel,
         int bytesPerSample,
-<<<<<<< HEAD
         bool hasTrans,
         Rgb48 rgb48Trans,
         Rgb24 rgb24Trans)
@@ -366,76 +260,6 @@
             hasTrans,
             rgb48Trans,
             rgb24Trans);
-=======
-        Color? transparentColor)
-        where TPixel : unmanaged, IPixel<TPixel>
-    {
-        TPixel pixel = default;
-        ref TPixel rowSpanRef = ref MemoryMarshal.GetReference(rowSpan);
-
-        if (transparentColor is null)
-        {
-            if (header.BitDepth == 16)
-            {
-                Rgb48 rgb48 = default;
-                int o = 0;
-                for (nuint x = 0; x < (uint)header.Width; x++, o += bytesPerPixel)
-                {
-                    rgb48.R = BinaryPrimitives.ReadUInt16BigEndian(scanlineSpan.Slice(o, bytesPerSample));
-                    rgb48.G = BinaryPrimitives.ReadUInt16BigEndian(scanlineSpan.Slice(o + bytesPerSample, bytesPerSample));
-                    rgb48.B = BinaryPrimitives.ReadUInt16BigEndian(scanlineSpan.Slice(o + (2 * bytesPerSample), bytesPerSample));
-
-                    pixel.FromRgb48(rgb48);
-                    Unsafe.Add(ref rowSpanRef, x) = pixel;
-                }
-            }
-            else
-            {
-                PixelOperations<TPixel>.Instance.FromRgb24Bytes(configuration, scanlineSpan, rowSpan, header.Width);
-            }
-
-            return;
-        }
-
-        if (header.BitDepth == 16)
-        {
-            Rgb48 transparent = transparentColor.Value.ToPixel<Rgb48>();
-
-            Rgb48 rgb48 = default;
-            Rgba64 rgba64 = default;
-            int o = 0;
-            for (nuint x = 0; x < (uint)header.Width; x++, o += bytesPerPixel)
-            {
-                rgb48.R = BinaryPrimitives.ReadUInt16BigEndian(scanlineSpan.Slice(o, bytesPerSample));
-                rgb48.G = BinaryPrimitives.ReadUInt16BigEndian(scanlineSpan.Slice(o + bytesPerSample, bytesPerSample));
-                rgb48.B = BinaryPrimitives.ReadUInt16BigEndian(scanlineSpan.Slice(o + (2 * bytesPerSample), bytesPerSample));
-
-                rgba64.Rgb = rgb48;
-                rgba64.A = rgb48.Equals(transparent) ? ushort.MinValue : ushort.MaxValue;
-
-                pixel.FromRgba64(rgba64);
-                Unsafe.Add(ref rowSpanRef, x) = pixel;
-            }
-        }
-        else
-        {
-            Rgb24 transparent = transparentColor.Value.ToPixel<Rgb24>();
-
-            Rgba32 rgba32 = default;
-            ReadOnlySpan<Rgb24> rgb24Span = MemoryMarshal.Cast<byte, Rgb24>(scanlineSpan);
-            ref Rgb24 rgb24SpanRef = ref MemoryMarshal.GetReference(rgb24Span);
-            for (nuint x = 0; x < (uint)header.Width; x++)
-            {
-                ref readonly Rgb24 rgb24 = ref Unsafe.Add(ref rgb24SpanRef, x);
-                rgba32.Rgb = rgb24;
-                rgba32.A = rgb24.Equals(transparent) ? byte.MinValue : byte.MaxValue;
-
-                pixel.FromRgba32(rgba32);
-                Unsafe.Add(ref rowSpanRef, x) = pixel;
-            }
-        }
-    }
->>>>>>> d93bc6cc
 
     public static void ProcessInterlacedRgbScanline<TPixel>(
         int bitDepth,
@@ -455,13 +279,27 @@
         ref TPixel rowSpanRef = ref MemoryMarshal.GetReference(rowSpan);
         bool hasTransparency = transparentColor is not null;
 
-<<<<<<< HEAD
         if (bitDepth == 16)
-=======
-        if (transparentColor is null)
->>>>>>> d93bc6cc
-        {
-            if (header.BitDepth == 16)
+        {
+            if (hasTrans)
+            {
+                Rgb48 rgb48 = default;
+                Rgba64 rgba64 = default;
+                int o = 0;
+                for (nuint x = offset; x < frameControl.XLimit; x += increment, o += bytesPerPixel)
+                {
+                    rgb48.R = BinaryPrimitives.ReadUInt16BigEndian(scanlineSpan.Slice(o, bytesPerSample));
+                    rgb48.G = BinaryPrimitives.ReadUInt16BigEndian(scanlineSpan.Slice(o + bytesPerSample, bytesPerSample));
+                    rgb48.B = BinaryPrimitives.ReadUInt16BigEndian(scanlineSpan.Slice(o + (2 * bytesPerSample), bytesPerSample));
+
+                    rgba64.Rgb = rgb48;
+                    rgba64.A = rgb48.Equals(rgb48Trans) ? ushort.MinValue : ushort.MaxValue;
+
+                    pixel.FromRgba64(rgba64);
+                    Unsafe.Add(ref rowSpanRef, x) = pixel;
+                }
+            }
+            else
             {
                 Rgb48 rgb48 = default;
                 int o = 0;
@@ -479,7 +317,7 @@
             {
                 Rgb24 rgb = default;
                 int o = 0;
-                for (nuint x = offset; x < frameControl.XLimit; x += increment, o += bytesPerPixel)
+                for (nuint x = pixelOffset; x < (uint)header.Width; x += increment, o += bytesPerPixel)
                 {
                     rgb.R = Unsafe.Add(ref scanlineSpanRef, (uint)o);
                     rgb.G = Unsafe.Add(ref scanlineSpanRef, (uint)(o + bytesPerSample));
@@ -500,7 +338,7 @@
             Rgb48 rgb48 = default;
             Rgba64 rgba64 = default;
             int o = 0;
-            for (nuint x = offset; x < frameControl.XLimit; x += increment, o += bytesPerPixel)
+            for (nuint x = pixelOffset; x < (uint)header.Width; x += increment, o += bytesPerPixel)
             {
                 rgb48.R = BinaryPrimitives.ReadUInt16BigEndian(scanlineSpan.Slice(o, bytesPerSample));
                 rgb48.G = BinaryPrimitives.ReadUInt16BigEndian(scanlineSpan.Slice(o + bytesPerSample, bytesPerSample));
@@ -527,6 +365,20 @@
                 rgba.A = transparent.Equals(rgba.Rgb) ? byte.MinValue : byte.MaxValue;
 
                 pixel.FromRgba32(rgba);
+                Unsafe.Add(ref rowSpanRef, x) = pixel;
+            }
+        }
+        else
+        {
+            Rgb24 rgb = default;
+            int o = 0;
+            for (nuint x = offset; x < frameControl.XLimit; x += increment, o += bytesPerPixel)
+            {
+                rgb.R = Unsafe.Add(ref scanlineSpanRef, (uint)o);
+                rgb.G = Unsafe.Add(ref scanlineSpanRef, (uint)(o + bytesPerSample));
+                rgb.B = Unsafe.Add(ref scanlineSpanRef, (uint)(o + (2 * bytesPerSample)));
+
+                pixel.FromRgb24(rgb);
                 Unsafe.Add(ref rowSpanRef, x) = pixel;
             }
         }
