// Copyright (c) Six Labors.
// Licensed under the Apache License, Version 2.0.

using System.Buffers;
using System.Collections.Generic;
using System.Linq;
using System.Threading;
using SixLabors.ImageSharp.Formats.Tiff.Compression;
using SixLabors.ImageSharp.Formats.Tiff.Constants;
using SixLabors.ImageSharp.Formats.Tiff.PhotometricInterpretation;
using SixLabors.ImageSharp.IO;
using SixLabors.ImageSharp.Memory;
using SixLabors.ImageSharp.Metadata;
using SixLabors.ImageSharp.Metadata.Profiles.Exif;
using SixLabors.ImageSharp.PixelFormats;

namespace SixLabors.ImageSharp.Formats.Tiff
{
    /// <summary>
    /// Performs the tiff decoding operation.
    /// </summary>
    internal class TiffDecoderCore : IImageDecoderInternals
    {
        /// <summary>
        /// Used for allocating memory during processing operations.
        /// </summary>
        private readonly MemoryAllocator memoryAllocator;

        /// <summary>
        /// Gets or sets a value indicating whether the metadata should be ignored when the image is being decoded.
        /// </summary>
        private readonly bool ignoreMetadata;

        /// <summary>
        /// The stream to decode from.
        /// </summary>
        private BufferedReadStream inputStream;

        /// <summary>
        /// Indicates the byte order of the stream.
        /// </summary>
        private ByteOrder byteOrder;

        /// <summary>
        /// Initializes a new instance of the <see cref="TiffDecoderCore" /> class.
        /// </summary>
        /// <param name="configuration">The configuration.</param>
        /// <param name="options">The decoder options.</param>
        public TiffDecoderCore(Configuration configuration, ITiffDecoderOptions options)
        {
            options ??= new TiffDecoder();

            this.Configuration = configuration ?? Configuration.Default;
            this.ignoreMetadata = options.IgnoreMetadata;
            this.memoryAllocator = this.Configuration.MemoryAllocator;
        }

        /// <summary>
        /// Gets or sets the bits per sample.
        /// </summary>
        public TiffBitsPerSample BitsPerSample { get; set; }

        /// <summary>
        /// Gets or sets the bits per pixel.
        /// </summary>
        public int BitsPerPixel { get; set; }

        /// <summary>
        /// Gets or sets the lookup table for RGB palette colored images.
        /// </summary>
        public ushort[] ColorMap { get; set; }

        /// <summary>
        /// Gets or sets the photometric interpretation implementation to use when decoding the image.
        /// </summary>
        public TiffColorType ColorType { get; set; }

        /// <summary>
        /// Gets or sets the compression used, when the image was encoded.
        /// </summary>
        public TiffDecoderCompressionType CompressionType { get; set; }

        /// <summary>
        /// Gets or sets the Fax specific compression options.
        /// </summary>
        public FaxCompressionOptions FaxCompressionOptions { get; set; }

        /// <summary>
        /// Gets or sets the the logical order of bits within a byte.
        /// </summary>
        public TiffFillOrder FillOrder { get; set; }

        /// <summary>
        /// Gets or sets the planar configuration type to use when decoding the image.
        /// </summary>
        public TiffPlanarConfiguration PlanarConfiguration { get; set; }

        /// <summary>
        /// Gets or sets the photometric interpretation.
        /// </summary>
        public TiffPhotometricInterpretation PhotometricInterpretation { get; set; }

        /// <summary>
        /// Gets or sets the horizontal predictor.
        /// </summary>
        public TiffPredictor Predictor { get; set; }

        /// <inheritdoc/>
        public Configuration Configuration { get; }

        /// <inheritdoc/>
        public Size Dimensions { get; private set; }

        /// <inheritdoc/>
        public Image<TPixel> Decode<TPixel>(BufferedReadStream stream, CancellationToken cancellationToken)
            where TPixel : unmanaged, IPixel<TPixel>
        {
            this.inputStream = stream;
            var reader = new DirectoryReader(stream);

            IEnumerable<ExifProfile> directories = reader.Read();
            this.byteOrder = reader.ByteOrder;

            var frames = new List<ImageFrame<TPixel>>();
            foreach (ExifProfile ifd in directories)
            {
                ImageFrame<TPixel> frame = this.DecodeFrame<TPixel>(ifd);
                frames.Add(frame);
            }

            ImageMetadata metadata = TiffDecoderMetadataCreator.Create(frames, this.ignoreMetadata, reader.ByteOrder);

            // TODO: Tiff frames can have different sizes
            ImageFrame<TPixel> root = frames[0];
            this.Dimensions = root.Size();
            foreach (ImageFrame<TPixel> frame in frames)
            {
                if (frame.Size() != root.Size())
                {
                    TiffThrowHelper.ThrowNotSupported("Images with different sizes are not supported");
                }
            }

            return new Image<TPixel>(this.Configuration, metadata, frames);
        }

        /// <inheritdoc/>
        public IImageInfo Identify(BufferedReadStream stream, CancellationToken cancellationToken)
        {
            this.inputStream = stream;
            var reader = new DirectoryReader(stream);
            IEnumerable<ExifProfile> directories = reader.Read();

            ExifProfile rootFrameExifProfile = directories.First();
            var rootMetadata = TiffFrameMetadata.Parse(rootFrameExifProfile);

            ImageMetadata metadata = TiffDecoderMetadataCreator.Create(reader.ByteOrder, rootFrameExifProfile);
            int width = GetImageWidth(rootFrameExifProfile);
            int height = GetImageHeight(rootFrameExifProfile);

            return new ImageInfo(new PixelTypeInfo((int)rootMetadata.BitsPerPixel), width, height, metadata);
        }

        /// <summary>
        /// Decodes the image data from a specified IFD.
        /// </summary>
        /// <typeparam name="TPixel">The pixel format.</typeparam>
        /// <param name="tags">The IFD tags.</param>
        /// <returns>
        /// The tiff frame.
        /// </returns>
        private ImageFrame<TPixel> DecodeFrame<TPixel>(ExifProfile tags)
            where TPixel : unmanaged, IPixel<TPixel>
        {
            ImageFrameMetadata imageFrameMetaData = this.ignoreMetadata ?
                new ImageFrameMetadata() :
                new ImageFrameMetadata { ExifProfile = tags, XmpProfile = tags.GetValue(ExifTag.XMP)?.Value };

            TiffFrameMetadata tiffFrameMetaData = imageFrameMetaData.GetTiffMetadata();
            TiffFrameMetadata.Parse(tiffFrameMetaData, tags);

            this.VerifyAndParse(tags, tiffFrameMetaData);

            int width = GetImageWidth(tags);
            int height = GetImageHeight(tags);
            var frame = new ImageFrame<TPixel>(this.Configuration, width, height, imageFrameMetaData);

            int rowsPerStrip = tags.GetValue(ExifTag.RowsPerStrip) != null ? (int)tags.GetValue(ExifTag.RowsPerStrip).Value : TiffConstants.RowsPerStripInfinity;
            Number[] stripOffsets = tags.GetValue(ExifTag.StripOffsets)?.Value;
            Number[] stripByteCounts = tags.GetValue(ExifTag.StripByteCounts)?.Value;

            if (this.PlanarConfiguration == TiffPlanarConfiguration.Planar)
            {
                this.DecodeStripsPlanar(frame, rowsPerStrip, stripOffsets, stripByteCounts);
            }
            else
            {
                this.DecodeStripsChunky(frame, rowsPerStrip, stripOffsets, stripByteCounts);
            }

            return frame;
        }

        /// <summary>
        /// Calculates the size (in bytes) for a pixel buffer using the determined color format.
        /// </summary>
        /// <param name="width">The width for the desired pixel buffer.</param>
        /// <param name="height">The height for the desired pixel buffer.</param>
        /// <param name="plane">The index of the plane for planar image configuration (or zero for chunky).</param>
        /// <returns>The size (in bytes) of the required pixel buffer.</returns>
        private int CalculateStripBufferSize(int width, int height, int plane = -1)
        {
            DebugGuard.MustBeLessThanOrEqualTo(plane, 3, nameof(plane));

            int bitsPerPixel = 0;

            if (this.PlanarConfiguration == TiffPlanarConfiguration.Chunky)
            {
                DebugGuard.IsTrue(plane == -1, "Expected Chunky planar.");
                bitsPerPixel = this.BitsPerPixel;
            }
            else
            {
                switch (plane)
                {
                    case 0:
                        bitsPerPixel = this.BitsPerSample.Channel0;
                        break;
                    case 1:
                        bitsPerPixel = this.BitsPerSample.Channel1;
                        break;
                    case 2:
                        bitsPerPixel = this.BitsPerSample.Channel2;
                        break;
                    default:
                        TiffThrowHelper.ThrowNotSupported("More then 3 color channels are not supported");
                        break;
                }
            }

            int bytesPerRow = ((width * bitsPerPixel) + 7) / 8;
            return bytesPerRow * height;
        }

        /// <summary>
        /// Decodes the image data for strip encoded data.
        /// </summary>
        /// <typeparam name="TPixel">The pixel format.</typeparam>
        /// <param name="frame">The image frame to decode data into.</param>
        /// <param name="rowsPerStrip">The number of rows per strip of data.</param>
        /// <param name="stripOffsets">An array of byte offsets to each strip in the image.</param>
        /// <param name="stripByteCounts">An array of the size of each strip (in bytes).</param>
        private void DecodeStripsPlanar<TPixel>(ImageFrame<TPixel> frame, int rowsPerStrip, Number[] stripOffsets, Number[] stripByteCounts)
            where TPixel : unmanaged, IPixel<TPixel>
        {
            int stripsPerPixel = this.BitsPerSample.Channels;
            int stripsPerPlane = stripOffsets.Length / stripsPerPixel;
            int bitsPerPixel = this.BitsPerPixel;

            Buffer2D<TPixel> pixels = frame.PixelBuffer;

            var stripBuffers = new IMemoryOwner<byte>[stripsPerPixel];

            try
            {
                for (int stripIndex = 0; stripIndex < stripBuffers.Length; stripIndex++)
                {
                    int uncompressedStripSize = this.CalculateStripBufferSize(frame.Width, rowsPerStrip, stripIndex);
                    stripBuffers[stripIndex] = this.memoryAllocator.Allocate<byte>(uncompressedStripSize);
                }

                using TiffBaseDecompressor decompressor = TiffDecompressorsFactory.Create(
                    this.CompressionType,
                    this.memoryAllocator,
                    this.PhotometricInterpretation,
                    frame.Width,
                    bitsPerPixel,
<<<<<<< HEAD
                    this.ColorType,
                    this.Predictor,
                    this.FaxCompressionOptions,
                    this.byteOrder);
=======
                    this.Predictor,
                    this.FaxCompressionOptions,
                    this.FillOrder);
>>>>>>> 25dadda6

                TiffBasePlanarColorDecoder<TPixel> colorDecoder = TiffColorDecoderFactory<TPixel>.CreatePlanar(this.ColorType, this.BitsPerSample, this.ColorMap, this.byteOrder);

                for (int i = 0; i < stripsPerPlane; i++)
                {
                    int stripHeight = i < stripsPerPlane - 1 || frame.Height % rowsPerStrip == 0 ? rowsPerStrip : frame.Height % rowsPerStrip;

                    int stripIndex = i;
                    for (int planeIndex = 0; planeIndex < stripsPerPixel; planeIndex++)
                    {
                        decompressor.Decompress(this.inputStream, (uint)stripOffsets[stripIndex], (uint)stripByteCounts[stripIndex], stripBuffers[planeIndex].GetSpan());
                        stripIndex += stripsPerPlane;
                    }

                    colorDecoder.Decode(stripBuffers, pixels, 0, rowsPerStrip * i, frame.Width, stripHeight);
                }
            }
            finally
            {
                foreach (IMemoryOwner<byte> buf in stripBuffers)
                {
                    buf?.Dispose();
                }
            }
        }

        private void DecodeStripsChunky<TPixel>(ImageFrame<TPixel> frame, int rowsPerStrip, Number[] stripOffsets, Number[] stripByteCounts)
           where TPixel : unmanaged, IPixel<TPixel>
        {
            // If the rowsPerStrip has the default value, which is effectively infinity. That is, the entire image is one strip.
            if (rowsPerStrip == TiffConstants.RowsPerStripInfinity)
            {
                rowsPerStrip = frame.Height;
            }

            int uncompressedStripSize = this.CalculateStripBufferSize(frame.Width, rowsPerStrip);
            int bitsPerPixel = this.BitsPerPixel;

            using IMemoryOwner<byte> stripBuffer = this.memoryAllocator.Allocate<byte>(uncompressedStripSize, AllocationOptions.Clean);
            System.Span<byte> stripBufferSpan = stripBuffer.GetSpan();
            Buffer2D<TPixel> pixels = frame.PixelBuffer;

            using TiffBaseDecompressor decompressor = TiffDecompressorsFactory.Create(
                this.CompressionType,
                this.memoryAllocator,
                this.PhotometricInterpretation,
                frame.Width,
                bitsPerPixel,
                this.ColorType,
                this.Predictor,
                this.FaxCompressionOptions,
<<<<<<< HEAD
                this.byteOrder);
=======
                this.FillOrder);
>>>>>>> 25dadda6

            TiffBaseColorDecoder<TPixel> colorDecoder = TiffColorDecoderFactory<TPixel>.Create(this.Configuration, this.ColorType, this.BitsPerSample, this.ColorMap, this.byteOrder);

            for (int stripIndex = 0; stripIndex < stripOffsets.Length; stripIndex++)
            {
                int stripHeight = stripIndex < stripOffsets.Length - 1 || frame.Height % rowsPerStrip == 0
                    ? rowsPerStrip
                    : frame.Height % rowsPerStrip;

                int top = rowsPerStrip * stripIndex;
                if (top + stripHeight > frame.Height)
                {
                    // Make sure we ignore any strips that are not needed for the image (if too many are present).
                    break;
                }

                decompressor.Decompress(this.inputStream, (uint)stripOffsets[stripIndex], (uint)stripByteCounts[stripIndex], stripBufferSpan);

                colorDecoder.Decode(stripBufferSpan, pixels, 0, top, frame.Width, stripHeight);
            }
        }

        /// <summary>
        /// Gets the width of the image frame.
        /// </summary>
        /// <param name="exifProfile">The image frame exif profile.</param>
        /// <returns>The image width.</returns>
        private static int GetImageWidth(ExifProfile exifProfile)
        {
            IExifValue<Number> width = exifProfile.GetValue(ExifTag.ImageWidth);
            if (width == null)
            {
                TiffThrowHelper.ThrowImageFormatException("The TIFF image frame is missing the ImageWidth");
            }

            return (int)width.Value;
        }

        /// <summary>
        /// Gets the height of the image frame.
        /// </summary>
        /// <param name="exifProfile">The image frame exif profile.</param>
        /// <returns>The image height.</returns>
        private static int GetImageHeight(ExifProfile exifProfile)
        {
            IExifValue<Number> height = exifProfile.GetValue(ExifTag.ImageLength);
            if (height == null)
            {
                TiffThrowHelper.ThrowImageFormatException("The TIFF image frame is missing the ImageLength");
            }

            return (int)height.Value;
        }
    }
}<|MERGE_RESOLUTION|>--- conflicted
+++ resolved
@@ -275,16 +275,11 @@
                     this.PhotometricInterpretation,
                     frame.Width,
                     bitsPerPixel,
-<<<<<<< HEAD
                     this.ColorType,
                     this.Predictor,
                     this.FaxCompressionOptions,
+                    this.FillOrder,
                     this.byteOrder);
-=======
-                    this.Predictor,
-                    this.FaxCompressionOptions,
-                    this.FillOrder);
->>>>>>> 25dadda6
 
                 TiffBasePlanarColorDecoder<TPixel> colorDecoder = TiffColorDecoderFactory<TPixel>.CreatePlanar(this.ColorType, this.BitsPerSample, this.ColorMap, this.byteOrder);
 
@@ -336,11 +331,8 @@
                 this.ColorType,
                 this.Predictor,
                 this.FaxCompressionOptions,
-<<<<<<< HEAD
+                this.FillOrder,
                 this.byteOrder);
-=======
-                this.FillOrder);
->>>>>>> 25dadda6
 
             TiffBaseColorDecoder<TPixel> colorDecoder = TiffColorDecoderFactory<TPixel>.Create(this.Configuration, this.ColorType, this.BitsPerSample, this.ColorMap, this.byteOrder);
 
