--- conflicted
+++ resolved
@@ -213,7 +213,7 @@
             {
                 foreach (OrigComponent component in this.Components)
                 {
-                    component.Dispose();
+                    component?.Dispose();
                 }
             }
 
@@ -336,13 +336,6 @@
                     case OrigJpegConstants.Markers.SOF2:
                         this.IsProgressive = marker == OrigJpegConstants.Markers.SOF2;
                         this.ProcessStartOfFrameMarker(remaining, metadataOnly);
-<<<<<<< HEAD
-=======
-                        if (metadataOnly && this.isJFif)
-                        {
-                            return;
-                        }
->>>>>>> 995ccf28
 
                         break;
                     case OrigJpegConstants.Markers.DHT:
@@ -368,12 +361,11 @@
 
                         break;
                     case OrigJpegConstants.Markers.SOS:
-                        if (metadataOnly)
-                        {
-                            return;
-                        }
-
-                        this.ProcessStartOfScanMarker(remaining);
+                        if (!metadataOnly)
+                        {
+                            this.ProcessStartOfScanMarker(remaining);
+                        }
+
                         if (this.InputProcessor.ReachedEOF)
                         {
                             // If unexpected EOF reached. We can stop processing bytes as we now have the image data.
@@ -641,11 +633,7 @@
         /// Processes the Start of Frame marker.  Specified in section B.2.2.
         /// </summary>
         /// <param name="remaining">The remaining bytes in the segment block.</param>
-<<<<<<< HEAD
-        /// <param name="metadataOnly">Whether to parse metadata only</param>
-=======
         /// <param name="metadataOnly">Whether to decode metadata only.</param>
->>>>>>> 995ccf28
         private void ProcessStartOfFrameMarker(int remaining, bool metadataOnly)
         {
             if (this.ComponentCount != 0)
@@ -686,26 +674,29 @@
                 throw new ImageFormatException("SOF has wrong length");
             }
 
-            this.Components = new OrigComponent[this.ComponentCount];
-
-            for (int i = 0; i < this.ComponentCount; i++)
-            {
-                byte componentIdentifier = this.Temp[6 + (3 * i)];
-                var component = new OrigComponent(componentIdentifier, i);
-                component.InitializeCoreData(this);
-                this.Components[i] = component;
-            }
-
-            int h0 = this.Components[0].HorizontalSamplingFactor;
-            int v0 = this.Components[0].VerticalSamplingFactor;
-
-            this.ImageSizeInMCU = this.ImageSizeInPixels.DivideRoundUp(8 * h0, 8 * v0);
-
-            this.ColorSpace = this.DeduceJpegColorSpace();
-
-            foreach (OrigComponent component in this.Components)
-            {
-                component.InitializeDerivedData(this.configuration.MemoryManager, this, metadataOnly);
+            if (!metadataOnly)
+            {
+                this.Components = new OrigComponent[this.ComponentCount];
+
+                for (int i = 0; i < this.ComponentCount; i++)
+                {
+                    byte componentIdentifier = this.Temp[6 + (3 * i)];
+                    var component = new OrigComponent(componentIdentifier, i);
+                    component.InitializeCoreData(this);
+                    this.Components[i] = component;
+                }
+
+                int h0 = this.Components[0].HorizontalSamplingFactor;
+                int v0 = this.Components[0].VerticalSamplingFactor;
+
+                this.ImageSizeInMCU = this.ImageSizeInPixels.DivideRoundUp(8 * h0, 8 * v0);
+
+                this.ColorSpace = this.DeduceJpegColorSpace();
+
+                foreach (OrigComponent component in this.Components)
+                {
+                    component.InitializeDerivedData(this.configuration.MemoryManager, this);
+                }
             }
         }
 
