// Copyright (c) Six Labors.
// Licensed under the Apache License, Version 2.0.

using System;
using System.Runtime.CompilerServices;
using System.Runtime.InteropServices;
using System.Threading;
using SixLabors.ImageSharp.IO;

namespace SixLabors.ImageSharp.Formats.Jpeg.Components.Decoder
{
    /// <summary>
    /// Decodes the Huffman encoded spectral scan.
    /// Originally ported from <see href="https://github.com/t0rakka/mango"/>
    /// with additional fixes for both performance and common encoding errors.
    /// </summary>
    internal class HuffmanScanDecoder : IJpegScanDecoder
    {
        private readonly BufferedReadStream stream;

        /// <summary>
        /// <see cref="JpegFrame"/> instance containing decoding-related information.
        /// </summary>
        private JpegFrame frame;

        /// <summary>
        /// Shortcut for <see cref="frame"/>.Components.
        /// </summary>
        private IJpegComponent[] components;

        /// <summary>
        /// Number of component in the current scan.
        /// </summary>
        private int scanComponentCount;

        /// <summary>
        /// The reset interval determined by RST markers.
        /// </summary>
        private int restartInterval;

        /// <summary>
        /// How many mcu's are left to do.
        /// </summary>
        private int todo;

        /// <summary>
        /// The End-Of-Block countdown for ending the sequence prematurely when the remaining coefficients are zero.
        /// </summary>
        private int eobrun;

        /// <summary>
        /// The DC Huffman tables.
        /// </summary>
        private readonly HuffmanTable[] dcHuffmanTables;

        /// <summary>
        /// The AC Huffman tables.
        /// </summary>
        private readonly HuffmanTable[] acHuffmanTables;

        private JpegBitReader scanBuffer;

        private readonly SpectralConverter spectralConverter;

        private readonly CancellationToken cancellationToken;

        /// <summary>
        /// Initializes a new instance of the <see cref="HuffmanScanDecoder"/> class.
        /// </summary>
        /// <param name="stream">The input stream.</param>
        /// <param name="converter">Spectral to pixel converter.</param>
        /// <param name="cancellationToken">The token to monitor cancellation.</param>
        public HuffmanScanDecoder(
            BufferedReadStream stream,
            SpectralConverter converter,
            CancellationToken cancellationToken)
        {
            this.stream = stream;
            this.spectralConverter = converter;
            this.cancellationToken = cancellationToken;

            // TODO: this is actually a variable value depending on component count
            const int maxTables = 4;
            this.dcHuffmanTables = new HuffmanTable[maxTables];
            this.acHuffmanTables = new HuffmanTable[maxTables];
        }

        /// <summary>
        /// Sets reset interval determined by RST markers.
        /// </summary>
        public int ResetInterval
        {
            set
            {
                this.restartInterval = value;
                this.todo = value;
            }
        }

        // The spectral selection start.
        public int SpectralStart { get; set; }

        // The spectral selection end.
        public int SpectralEnd { get; set; }

        // The successive approximation high bit end.
        public int SuccessiveHigh { get; set; }

        // The successive approximation low bit end.
        public int SuccessiveLow { get; set; }

        /// <summary>
        /// Decodes the entropy coded data.
        /// </summary>
        /// <param name="scanComponentCount">Component count in the current scan.</param>
        /// <param name="frame">Frame containing decoding data about the frame.</param>
        /// <param name="jpegData">Decoding data about the jpeg.</param>
        public void ParseEntropyCodedData(int scanComponentCount, JpegFrame frame, IRawJpegData jpegData)
        {
            this.cancellationToken.ThrowIfCancellationRequested();

            this.scanComponentCount = scanComponentCount;
<<<<<<< HEAD
            this.scanBuffer = new HuffmanScanBuffer(this.stream);
=======

            this.scanBuffer = new JpegBitReader(this.stream);
>>>>>>> 3e7b2c95

            // Decoder can encounter markers which would alter parameters
            // needed for spectral buffers allocation and for spectral
            // converter allocation
            if (this.frame == null)
            {
                frame.AllocateComponents();

                this.frame = frame;
                this.components = frame.Components;
                this.spectralConverter.InjectFrameData(frame, jpegData);
            }

            if (!this.frame.Progressive)
            {
                this.ParseBaselineData();
            }
            else
            {
                this.ParseProgressiveData();
            }

            if (this.scanBuffer.HasBadMarker())
            {
                this.stream.Position = this.scanBuffer.MarkerPosition;
            }
        }

<<<<<<< HEAD
=======
        /// <inheritdoc/>
        public void InjectFrameData(JpegFrame frame, IRawJpegData jpegData)
        {
            this.frame = frame;
            this.components = frame.Components;

            this.spectralConverter.InjectFrameData(frame, jpegData);
        }

>>>>>>> 3e7b2c95
        private void ParseBaselineData()
        {
            if (this.scanComponentCount != 1)
            {
                this.ParseBaselineDataInterleaved();
                this.spectralConverter.CommitConversion();
            }
            else if (this.frame.ComponentCount == 1)
            {
                this.ParseBaselineDataSingleComponent();
                this.spectralConverter.CommitConversion();
            }
            else
            {
                this.ParseBaselineDataNonInterleaved();
            }
        }

        private void ParseBaselineDataInterleaved()
        {
            int mcu = 0;
            int mcusPerColumn = this.frame.McusPerColumn;
            int mcusPerLine = this.frame.McusPerLine;
            ref JpegBitReader buffer = ref this.scanBuffer;

            for (int j = 0; j < mcusPerColumn; j++)
            {
                this.cancellationToken.ThrowIfCancellationRequested();

                // decode from binary to spectral
                for (int i = 0; i < mcusPerLine; i++)
                {
                    // Scan an interleaved mcu... process components in order
                    int mcuCol = mcu % mcusPerLine;
                    for (int k = 0; k < this.scanComponentCount; k++)
                    {
                        int order = this.frame.ComponentOrder[k];
                        var component = this.components[order] as JpegComponent;

                        ref HuffmanTable dcHuffmanTable = ref this.dcHuffmanTables[component.DcTableId];
                        ref HuffmanTable acHuffmanTable = ref this.acHuffmanTables[component.AcTableId];

                        int h = component.HorizontalSamplingFactor;
                        int v = component.VerticalSamplingFactor;

                        // Scan out an mcu's worth of this component; that's just determined
                        // by the basic H and V specified for the component
                        for (int y = 0; y < v; y++)
                        {
                            Span<Block8x8> blockSpan = component.SpectralBlocks.DangerousGetRowSpan(y);
                            ref Block8x8 blockRef = ref MemoryMarshal.GetReference(blockSpan);

                            for (int x = 0; x < h; x++)
                            {
                                if (buffer.NoData)
                                {
                                    // It is very likely that some spectral data was decoded before we've encountered 'end of scan'
                                    // so we need to decode what's left and return (or maybe throw?)
                                    this.spectralConverter.ConvertStrideBaseline();
                                    return;
                                }

                                int blockCol = (mcuCol * h) + x;

                                this.DecodeBlockBaseline(
                                    component,
                                    ref Unsafe.Add(ref blockRef, blockCol),
                                    ref dcHuffmanTable,
                                    ref acHuffmanTable);
                            }
                        }
                    }

                    // After all interleaved components, that's an interleaved MCU,
                    // so now count down the restart interval
                    mcu++;
                    this.HandleRestart();
                }

                // Convert from spectral to actual pixels via given converter
                this.spectralConverter.ConvertStrideBaseline();
            }
        }

        private void ParseBaselineDataNonInterleaved()
        {
            var component = this.components[this.frame.ComponentOrder[0]] as JpegComponent;
            ref JpegBitReader buffer = ref this.scanBuffer;

            int w = component.WidthInBlocks;
            int h = component.HeightInBlocks;

            ref HuffmanTable dcHuffmanTable = ref this.dcHuffmanTables[component.DcTableId];
            ref HuffmanTable acHuffmanTable = ref this.acHuffmanTables[component.AcTableId];

            for (int j = 0; j < h; j++)
            {
                this.cancellationToken.ThrowIfCancellationRequested();
                Span<Block8x8> blockSpan = component.SpectralBlocks.DangerousGetRowSpan(j);
                ref Block8x8 blockRef = ref MemoryMarshal.GetReference(blockSpan);

                for (int i = 0; i < w; i++)
                {
                    if (buffer.NoData)
                    {
                        return;
                    }

                    this.DecodeBlockBaseline(
                        component,
                        ref Unsafe.Add(ref blockRef, i),
                        ref dcHuffmanTable,
                        ref acHuffmanTable);

                    this.HandleRestart();
                }
            }
        }

        private void ParseBaselineDataSingleComponent()
        {
            var component = this.frame.Components[0] as JpegComponent;
            int mcuLines = this.frame.McusPerColumn;
            int w = component.WidthInBlocks;
            int h = component.SamplingFactors.Height;
            ref HuffmanTable dcHuffmanTable = ref this.dcHuffmanTables[component.DcTableId];
            ref HuffmanTable acHuffmanTable = ref this.acHuffmanTables[component.AcTableId];

            ref JpegBitReader buffer = ref this.scanBuffer;

            for (int i = 0; i < mcuLines; i++)
            {
                this.cancellationToken.ThrowIfCancellationRequested();

                // decode from binary to spectral
                for (int j = 0; j < h; j++)
                {
                    Span<Block8x8> blockSpan = component.SpectralBlocks.DangerousGetRowSpan(j);
                    ref Block8x8 blockRef = ref MemoryMarshal.GetReference(blockSpan);

                    for (int k = 0; k < w; k++)
                    {
                        if (buffer.NoData)
                        {
                            // It is very likely that some spectral data was decoded before we've encountered 'end of scan'
                            // so we need to decode what's left and return (or maybe throw?)
                            this.spectralConverter.ConvertStrideBaseline();
                            return;
                        }

                        this.DecodeBlockBaseline(
                            component,
                            ref Unsafe.Add(ref blockRef, k),
                            ref dcHuffmanTable,
                            ref acHuffmanTable);

                        this.HandleRestart();
                    }
                }

                // Convert from spectral to actual pixels via given converter
                this.spectralConverter.ConvertStrideBaseline();
            }
        }

        private void CheckProgressiveData()
        {
            // Validate successive scan parameters.
            // Logic has been adapted from libjpeg.
            // See Table B.3 – Scan header parameter size and values. itu-t81.pdf
            bool invalid = false;
            if (this.SpectralStart == 0)
            {
                if (this.SpectralEnd != 0)
                {
                    invalid = true;
                }
            }
            else
            {
                // Need not check Ss/Se < 0 since they came from unsigned bytes.
                if (this.SpectralEnd < this.SpectralStart || this.SpectralEnd > 63)
                {
                    invalid = true;
                }

                // AC scans may have only one component.
                if (this.scanComponentCount != 1)
                {
                    invalid = true;
                }
            }

            if (this.SuccessiveHigh != 0)
            {
                // Successive approximation refinement scan: must have Al = Ah-1.
                if (this.SuccessiveHigh - 1 != this.SuccessiveLow)
                {
                    invalid = true;
                }
            }

            // TODO: How does this affect 12bit jpegs.
            // According to libjpeg the range covers 8bit only?
            if (this.SuccessiveLow > 13)
            {
                invalid = true;
            }

            if (invalid)
            {
                JpegThrowHelper.ThrowBadProgressiveScan(this.SpectralStart, this.SpectralEnd, this.SuccessiveHigh, this.SuccessiveLow);
            }
        }

        private void ParseProgressiveData()
        {
            this.CheckProgressiveData();

            if (this.scanComponentCount == 1)
            {
                this.ParseProgressiveDataNonInterleaved();
            }
            else
            {
                this.ParseProgressiveDataInterleaved();
            }
        }

        private void ParseProgressiveDataInterleaved()
        {
            // Interleaved
            int mcu = 0;
            int mcusPerColumn = this.frame.McusPerColumn;
            int mcusPerLine = this.frame.McusPerLine;
            ref JpegBitReader buffer = ref this.scanBuffer;

            for (int j = 0; j < mcusPerColumn; j++)
            {
                for (int i = 0; i < mcusPerLine; i++)
                {
                    // Scan an interleaved mcu... process components in order
                    int mcuRow = mcu / mcusPerLine;
                    int mcuCol = mcu % mcusPerLine;
                    for (int k = 0; k < this.scanComponentCount; k++)
                    {
                        int order = this.frame.ComponentOrder[k];
                        var component = this.components[order] as JpegComponent;
                        ref HuffmanTable dcHuffmanTable = ref this.dcHuffmanTables[component.DcTableId];

                        int h = component.HorizontalSamplingFactor;
                        int v = component.VerticalSamplingFactor;

                        // Scan out an mcu's worth of this component; that's just determined
                        // by the basic H and V specified for the component
                        for (int y = 0; y < v; y++)
                        {
                            int blockRow = (mcuRow * v) + y;
                            Span<Block8x8> blockSpan = component.SpectralBlocks.DangerousGetRowSpan(blockRow);
                            ref Block8x8 blockRef = ref MemoryMarshal.GetReference(blockSpan);

                            for (int x = 0; x < h; x++)
                            {
                                if (buffer.NoData)
                                {
                                    return;
                                }

                                int blockCol = (mcuCol * h) + x;

                                this.DecodeBlockProgressiveDC(
                                    component,
                                    ref Unsafe.Add(ref blockRef, blockCol),
                                    ref dcHuffmanTable);
                            }
                        }
                    }

                    // After all interleaved components, that's an interleaved MCU,
                    // so now count down the restart interval
                    mcu++;
                    this.HandleRestart();
                }
            }
        }

        private void ParseProgressiveDataNonInterleaved()
        {
            var component = this.components[this.frame.ComponentOrder[0]] as JpegComponent;
            ref JpegBitReader buffer = ref this.scanBuffer;

            int w = component.WidthInBlocks;
            int h = component.HeightInBlocks;

            if (this.SpectralStart == 0)
            {
                ref HuffmanTable dcHuffmanTable = ref this.dcHuffmanTables[component.DcTableId];

                for (int j = 0; j < h; j++)
                {
                    this.cancellationToken.ThrowIfCancellationRequested();

                    Span<Block8x8> blockSpan = component.SpectralBlocks.DangerousGetRowSpan(j);
                    ref Block8x8 blockRef = ref MemoryMarshal.GetReference(blockSpan);

                    for (int i = 0; i < w; i++)
                    {
                        if (buffer.NoData)
                        {
                            return;
                        }

                        this.DecodeBlockProgressiveDC(
                            component,
                            ref Unsafe.Add(ref blockRef, i),
                            ref dcHuffmanTable);

                        this.HandleRestart();
                    }
                }
            }
            else
            {
                ref HuffmanTable acHuffmanTable = ref this.acHuffmanTables[component.AcTableId];

                for (int j = 0; j < h; j++)
                {
                    this.cancellationToken.ThrowIfCancellationRequested();

                    Span<Block8x8> blockSpan = component.SpectralBlocks.DangerousGetRowSpan(j);
                    ref Block8x8 blockRef = ref MemoryMarshal.GetReference(blockSpan);

                    for (int i = 0; i < w; i++)
                    {
                        if (buffer.NoData)
                        {
                            return;
                        }

                        this.DecodeBlockProgressiveAC(
                            ref Unsafe.Add(ref blockRef, i),
                            ref acHuffmanTable);

                        this.HandleRestart();
                    }
                }
            }
        }

        private void DecodeBlockBaseline(
            JpegComponent component,
            ref Block8x8 block,
            ref HuffmanTable dcTable,
            ref HuffmanTable acTable)
        {
            ref short blockDataRef = ref Unsafe.As<Block8x8, short>(ref block);
            ref JpegBitReader buffer = ref this.scanBuffer;

            // DC
            int t = buffer.DecodeHuffman(ref dcTable);
            if (t != 0)
            {
                t = buffer.Receive(t);
            }

            t += component.DcPredictor;
            component.DcPredictor = t;
            blockDataRef = (short)t;

            // AC
            for (int i = 1; i < 64;)
            {
                int s = buffer.DecodeHuffman(ref acTable);

                int r = s >> 4;
                s &= 15;

                if (s != 0)
                {
                    i += r;
                    s = buffer.Receive(s);
                    Unsafe.Add(ref blockDataRef, ZigZag.TransposingOrder[i++]) = (short)s;
                }
                else
                {
                    if (r == 0)
                    {
                        break;
                    }

                    i += 16;
                }
            }
        }

        private void DecodeBlockProgressiveDC(JpegComponent component, ref Block8x8 block, ref HuffmanTable dcTable)
        {
            ref short blockDataRef = ref Unsafe.As<Block8x8, short>(ref block);
            ref JpegBitReader buffer = ref this.scanBuffer;

            if (this.SuccessiveHigh == 0)
            {
                // First scan for DC coefficient, must be first
                int s = buffer.DecodeHuffman(ref dcTable);
                if (s != 0)
                {
                    s = buffer.Receive(s);
                }

                s += component.DcPredictor;
                component.DcPredictor = s;
                blockDataRef = (short)(s << this.SuccessiveLow);
            }
            else
            {
                // Refinement scan for DC coefficient
                buffer.CheckBits();
                blockDataRef |= (short)(buffer.GetBits(1) << this.SuccessiveLow);
            }
        }

        private void DecodeBlockProgressiveAC(ref Block8x8 block, ref HuffmanTable acTable)
        {
            ref short blockDataRef = ref Unsafe.As<Block8x8, short>(ref block);
            if (this.SuccessiveHigh == 0)
            {
                // MCU decoding for AC initial scan (either spectral selection,
                // or first pass of successive approximation).
                if (this.eobrun != 0)
                {
                    --this.eobrun;
                    return;
                }

                ref JpegBitReader buffer = ref this.scanBuffer;
                int start = this.SpectralStart;
                int end = this.SpectralEnd;
                int low = this.SuccessiveLow;

                for (int i = start; i <= end; ++i)
                {
                    int s = buffer.DecodeHuffman(ref acTable);
                    int r = s >> 4;
                    s &= 15;

                    i += r;

                    if (s != 0)
                    {
                        s = buffer.Receive(s);
                        Unsafe.Add(ref blockDataRef, ZigZag.TransposingOrder[i]) = (short)(s << low);
                    }
                    else
                    {
                        if (r != 15)
                        {
                            this.eobrun = 1 << r;
                            if (r != 0)
                            {
                                buffer.CheckBits();
                                this.eobrun += buffer.GetBits(r);
                            }

                            --this.eobrun;
                            break;
                        }
                    }
                }
            }
            else
            {
                // Refinement scan for these AC coefficients
                this.DecodeBlockProgressiveACRefined(ref blockDataRef, ref acTable);
            }
        }

        private void DecodeBlockProgressiveACRefined(ref short blockDataRef, ref HuffmanTable acTable)
        {
            // Refinement scan for these AC coefficients
            ref JpegBitReader buffer = ref this.scanBuffer;
            int start = this.SpectralStart;
            int end = this.SpectralEnd;

            int p1 = 1 << this.SuccessiveLow;
            int m1 = (-1) << this.SuccessiveLow;

            int k = start;

            if (this.eobrun == 0)
            {
                for (; k <= end; k++)
                {
                    int s = buffer.DecodeHuffman(ref acTable);
                    int r = s >> 4;
                    s &= 15;

                    if (s != 0)
                    {
                        buffer.CheckBits();
                        if (buffer.GetBits(1) != 0)
                        {
                            s = p1;
                        }
                        else
                        {
                            s = m1;
                        }
                    }
                    else
                    {
                        if (r != 15)
                        {
                            this.eobrun = 1 << r;

                            if (r != 0)
                            {
                                buffer.CheckBits();
                                this.eobrun += buffer.GetBits(r);
                            }

                            break;
                        }
                    }

                    do
                    {
                        ref short coef = ref Unsafe.Add(ref blockDataRef, ZigZag.TransposingOrder[k]);
                        if (coef != 0)
                        {
                            buffer.CheckBits();
                            if (buffer.GetBits(1) != 0)
                            {
                                if ((coef & p1) == 0)
                                {
                                    coef += (short)(coef >= 0 ? p1 : m1);
                                }
                            }
                        }
                        else
                        {
                            if (--r < 0)
                            {
                                break;
                            }
                        }

                        k++;
                    }
                    while (k <= end);

                    if ((s != 0) && (k < 64))
                    {
                        Unsafe.Add(ref blockDataRef, ZigZag.TransposingOrder[k]) = (short)s;
                    }
                }
            }

            if (this.eobrun > 0)
            {
                for (; k <= end; k++)
                {
                    ref short coef = ref Unsafe.Add(ref blockDataRef, ZigZag.TransposingOrder[k]);

                    if (coef != 0)
                    {
                        buffer.CheckBits();
                        if (buffer.GetBits(1) != 0)
                        {
                            if ((coef & p1) == 0)
                            {
                                coef += (short)(coef >= 0 ? p1 : m1);
                            }
                        }
                    }
                }

                --this.eobrun;
            }
        }

        [MethodImpl(InliningOptions.ShortMethod)]
        private void Reset()
        {
            for (int i = 0; i < this.components.Length; i++)
            {
                this.components[i].DcPredictor = 0;
            }

            this.eobrun = 0;
            this.scanBuffer.Reset();
        }

        [MethodImpl(InliningOptions.ShortMethod)]
        private bool HandleRestart()
        {
            if (this.restartInterval > 0 && (--this.todo) == 0)
            {
                if (this.scanBuffer.Marker == JpegConstants.Markers.XFF)
                {
                    if (!this.scanBuffer.FindNextMarker())
                    {
                        return false;
                    }
                }

                this.todo = this.restartInterval;

                if (this.scanBuffer.HasRestartMarker())
                {
                    this.Reset();
                    return true;
                }

                if (this.scanBuffer.HasBadMarker())
                {
                    this.stream.Position = this.scanBuffer.MarkerPosition;
                    this.Reset();
                    return true;
                }
            }

            return false;
        }

        /// <summary>
        /// Build the huffman table using code lengths and code values.
        /// </summary>
        /// <param name="type">Table type.</param>
        /// <param name="index">Table index.</param>
        /// <param name="codeLengths">Code lengths.</param>
        /// <param name="values">Code values.</param>
        /// <param name="workspace">The provided spare workspace memory, can be dirty.</param>
        [MethodImpl(InliningOptions.ShortMethod)]
        public void BuildHuffmanTable(int type, int index, ReadOnlySpan<byte> codeLengths, ReadOnlySpan<byte> values, Span<uint> workspace)
        {
            HuffmanTable[] tables = type == 0 ? this.dcHuffmanTables : this.acHuffmanTables;
            tables[index] = new HuffmanTable(codeLengths, values, workspace);
        }
    }
}<|MERGE_RESOLUTION|>--- conflicted
+++ resolved
@@ -120,12 +120,8 @@
             this.cancellationToken.ThrowIfCancellationRequested();
 
             this.scanComponentCount = scanComponentCount;
-<<<<<<< HEAD
-            this.scanBuffer = new HuffmanScanBuffer(this.stream);
-=======
 
             this.scanBuffer = new JpegBitReader(this.stream);
->>>>>>> 3e7b2c95
 
             // Decoder can encounter markers which would alter parameters
             // needed for spectral buffers allocation and for spectral
@@ -154,8 +150,6 @@
             }
         }
 
-<<<<<<< HEAD
-=======
         /// <inheritdoc/>
         public void InjectFrameData(JpegFrame frame, IRawJpegData jpegData)
         {
@@ -165,7 +159,6 @@
             this.spectralConverter.InjectFrameData(frame, jpegData);
         }
 
->>>>>>> 3e7b2c95
         private void ParseBaselineData()
         {
             if (this.scanComponentCount != 1)
