// Copyright (c) Six Labors and contributors.
// Licensed under the Apache License, Version 2.0.

using System;
using System.Collections.Concurrent;
using System.Numerics;
using System.Runtime.CompilerServices;
using System.Runtime.InteropServices;
using SixLabors.ImageSharp.PixelFormats;

namespace SixLabors.ImageSharp.Processing.Processors.Quantization
{
    /// <summary>
    /// Gets the closest color to the supplied color based upon the Euclidean distance.
    /// </summary>
    /// <typeparam name="TPixel">The pixel format.</typeparam>
    internal readonly struct EuclideanPixelMap<TPixel>
        where TPixel : unmanaged, IPixel<TPixel>
    {
        private readonly Vector4[] vectorCache;
        private readonly ConcurrentDictionary<TPixel, int> distanceCache;
        private readonly ReadOnlyMemory<TPixel> palette;
        private readonly int length;

        /// <summary>
        /// Initializes a new instance of the <see cref="EuclideanPixelMap{TPixel}"/> struct.
        /// </summary>
        /// <param name="configuration">The configuration.</param>
        /// <param name="palette">The color palette to map from.</param>
<<<<<<< HEAD
        /// <param name="length">The length of the color palette.</param>
        [MethodImpl(InliningOptions.ShortMethod)]
        public EuclideanPixelMap(Configuration configuration, ReadOnlyMemory<TPixel> palette, int length)
        {
            this.palette = palette;
            this.length = length;
            ReadOnlySpan<TPixel> paletteSpan = this.palette.Span.Slice(0, this.length);
            this.vectorCache = new Vector4[length];

            // Use the same rules across all target frameworks.
            this.distanceCache = new ConcurrentDictionary<TPixel, int>(Environment.ProcessorCount, 31);
            PixelOperations<TPixel>.Instance.ToVector4(configuration, paletteSpan, this.vectorCache);
        }

        /// <summary>
        /// Returns the palette span.
        /// </summary>
        /// <returns>The <seealso cref="ReadOnlySpan{TPixel}"/>.</returns>
        [MethodImpl(InliningOptions.ShortMethod)]
        public ReadOnlySpan<TPixel> GetPaletteSpan() => this.palette.Span.Slice(0, this.length);
=======
        [MethodImpl(InliningOptions.ShortMethod)]
        public EuclideanPixelMap(Configuration configuration, ReadOnlyMemory<TPixel> palette)
        {
            this.Palette = palette;
            this.vectorCache = new Vector4[palette.Length];

            // Use the same rules across all target frameworks.
            this.distanceCache = new ConcurrentDictionary<TPixel, int>(Environment.ProcessorCount, 31);
            PixelOperations<TPixel>.Instance.ToVector4(configuration, this.Palette.Span, this.vectorCache);
        }

        /// <summary>
        /// Gets the color palette of this <see cref="EuclideanPixelMap{TPixel}"/>.
        /// The palette memory is owned by the palette source that created it.
        /// </summary>
        public ReadOnlyMemory<TPixel> Palette
        {
            [MethodImpl(InliningOptions.ShortMethod)]
            get;
        }
>>>>>>> 8603d8d8

        /// <summary>
        /// Returns the closest color in the palette and the index of that pixel.
        /// The palette contents must match the one used in the constructor.
        /// </summary>
        /// <param name="color">The color to match.</param>
        /// <param name="match">The matched color.</param>
        /// <returns>The <see cref="int"/> index.</returns>
        [MethodImpl(InliningOptions.ShortMethod)]
        public int GetClosestColor(TPixel color, out TPixel match)
        {
<<<<<<< HEAD
            ref TPixel paletteRef = ref MemoryMarshal.GetReference(this.GetPaletteSpan());
=======
            ref TPixel paletteRef = ref MemoryMarshal.GetReference(this.Palette.Span);
>>>>>>> 8603d8d8

            // Check if the color is in the lookup table
            if (!this.distanceCache.TryGetValue(color, out int index))
            {
                return this.GetClosestColorSlow(color, ref paletteRef, out match);
            }

            match = Unsafe.Add(ref paletteRef, index);
            return index;
        }

        [MethodImpl(InliningOptions.ShortMethod)]
        private int GetClosestColorSlow(TPixel color, ref TPixel paletteRef, out TPixel match)
        {
            // Loop through the palette and find the nearest match.
            int index = 0;
            float leastDistance = float.MaxValue;
            var vector = color.ToVector4();
            ref Vector4 vectorCacheRef = ref MemoryMarshal.GetReference<Vector4>(this.vectorCache);
<<<<<<< HEAD

            for (int i = 0; i < this.length; i++)
=======
            for (int i = 0; i < this.Palette.Length; i++)
>>>>>>> 8603d8d8
            {
                Vector4 candidate = Unsafe.Add(ref vectorCacheRef, i);
                float distance = Vector4.DistanceSquared(vector, candidate);

                // If it's an exact match, exit the loop
                if (distance == 0)
                {
                    index = i;
                    break;
                }

                if (distance < leastDistance)
                {
                    // Less than... assign.
                    index = i;
                    leastDistance = distance;
                }
            }

            // Now I have the index, pop it into the cache for next time
            this.distanceCache[color] = index;
            match = Unsafe.Add(ref paletteRef, index);
            return index;
        }
    }
}<|MERGE_RESOLUTION|>--- conflicted
+++ resolved
@@ -19,36 +19,12 @@
     {
         private readonly Vector4[] vectorCache;
         private readonly ConcurrentDictionary<TPixel, int> distanceCache;
-        private readonly ReadOnlyMemory<TPixel> palette;
-        private readonly int length;
 
         /// <summary>
         /// Initializes a new instance of the <see cref="EuclideanPixelMap{TPixel}"/> struct.
         /// </summary>
         /// <param name="configuration">The configuration.</param>
         /// <param name="palette">The color palette to map from.</param>
-<<<<<<< HEAD
-        /// <param name="length">The length of the color palette.</param>
-        [MethodImpl(InliningOptions.ShortMethod)]
-        public EuclideanPixelMap(Configuration configuration, ReadOnlyMemory<TPixel> palette, int length)
-        {
-            this.palette = palette;
-            this.length = length;
-            ReadOnlySpan<TPixel> paletteSpan = this.palette.Span.Slice(0, this.length);
-            this.vectorCache = new Vector4[length];
-
-            // Use the same rules across all target frameworks.
-            this.distanceCache = new ConcurrentDictionary<TPixel, int>(Environment.ProcessorCount, 31);
-            PixelOperations<TPixel>.Instance.ToVector4(configuration, paletteSpan, this.vectorCache);
-        }
-
-        /// <summary>
-        /// Returns the palette span.
-        /// </summary>
-        /// <returns>The <seealso cref="ReadOnlySpan{TPixel}"/>.</returns>
-        [MethodImpl(InliningOptions.ShortMethod)]
-        public ReadOnlySpan<TPixel> GetPaletteSpan() => this.palette.Span.Slice(0, this.length);
-=======
         [MethodImpl(InliningOptions.ShortMethod)]
         public EuclideanPixelMap(Configuration configuration, ReadOnlyMemory<TPixel> palette)
         {
@@ -69,7 +45,6 @@
             [MethodImpl(InliningOptions.ShortMethod)]
             get;
         }
->>>>>>> 8603d8d8
 
         /// <summary>
         /// Returns the closest color in the palette and the index of that pixel.
@@ -81,11 +56,7 @@
         [MethodImpl(InliningOptions.ShortMethod)]
         public int GetClosestColor(TPixel color, out TPixel match)
         {
-<<<<<<< HEAD
-            ref TPixel paletteRef = ref MemoryMarshal.GetReference(this.GetPaletteSpan());
-=======
             ref TPixel paletteRef = ref MemoryMarshal.GetReference(this.Palette.Span);
->>>>>>> 8603d8d8
 
             // Check if the color is in the lookup table
             if (!this.distanceCache.TryGetValue(color, out int index))
@@ -105,12 +76,7 @@
             float leastDistance = float.MaxValue;
             var vector = color.ToVector4();
             ref Vector4 vectorCacheRef = ref MemoryMarshal.GetReference<Vector4>(this.vectorCache);
-<<<<<<< HEAD
-
-            for (int i = 0; i < this.length; i++)
-=======
             for (int i = 0; i < this.Palette.Length; i++)
->>>>>>> 8603d8d8
             {
                 Vector4 candidate = Unsafe.Add(ref vectorCacheRef, i);
                 float distance = Vector4.DistanceSquared(vector, candidate);
