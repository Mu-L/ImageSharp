--- conflicted
+++ resolved
@@ -149,16 +149,7 @@
         [MethodImpl(MethodImplOptions.AggressiveInlining)]
         public override bool Equals(object obj)
         {
-<<<<<<< HEAD
-            if (obj is Lms lms)
-            {
-                return this.Equals(lms);
-            }
-
-            return false;
-=======
             return obj is Lms other && this.Equals(other);
->>>>>>> 816c99cf
         }
 
         /// <inheritdoc/>
