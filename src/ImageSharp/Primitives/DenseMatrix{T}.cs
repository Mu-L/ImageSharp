--- conflicted
+++ resolved
@@ -72,7 +72,6 @@
         }
 
         /// <summary>
-<<<<<<< HEAD
         /// Initializes a new instance of the <see cref=" DenseMatrix{T}"/> struct.
         /// </summary>
         /// <param name="columns">The number of columns.</param>
@@ -92,7 +91,8 @@
 
             data.CopyTo(this.Data);
         }
-=======
+
+        /// <summary>
         /// Gets the 1D representation of the dense matrix.
         /// </summary>
         public readonly T[] Data { get; }
@@ -116,7 +116,6 @@
         /// Gets the number of items in the array.
         /// </summary>
         public readonly int Count { get; }
->>>>>>> e7d25a21
 
         /// <summary>
         /// Gets a span wrapping the <see cref="Data"/>.
